[package]
description = "Serialize and deserialize buffers from Minecraft."
edition = "2021"
license = "MIT"
name = "azalea-buf"
repository = "https://github.com/mat-1/azalea/tree/main/azalea-buf"
version = "0.4.0"

# See more keys and their definitions at https://doc.rust-lang.org/cargo/reference/manifest.html

[dependencies]
<<<<<<< HEAD
azalea-buf-macros = {path = "./azalea-buf-macros", version = "^0.3.0"}
=======
azalea-buf-macros = {path = "./azalea-buf-macros", version = "^0.4.0" }
>>>>>>> 087e056b
byteorder = "^1.4.3"
serde_json = {version = "^1.0", optional = true}
thiserror = "1.0.37"
tokio = {version = "^1.21.2", features = ["io-util", "net", "macros"]}
uuid = "^1.1.2"

[features]
serde_json = ["dep:serde_json"]<|MERGE_RESOLUTION|>--- conflicted
+++ resolved
@@ -9,11 +9,7 @@
 # See more keys and their definitions at https://doc.rust-lang.org/cargo/reference/manifest.html
 
 [dependencies]
-<<<<<<< HEAD
-azalea-buf-macros = {path = "./azalea-buf-macros", version = "^0.3.0"}
-=======
-azalea-buf-macros = {path = "./azalea-buf-macros", version = "^0.4.0" }
->>>>>>> 087e056b
+azalea-buf-macros = {path = "./azalea-buf-macros", version = "^0.4.0"}
 byteorder = "^1.4.3"
 serde_json = {version = "^1.0", optional = true}
 thiserror = "1.0.37"
