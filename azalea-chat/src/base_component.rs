--- conflicted
+++ resolved
@@ -1,11 +1,7 @@
 use crate::{style::Style, Component};
 use serde::Serialize;
 
-<<<<<<< HEAD
-#[derive(Clone, Debug, Serialize)]
-=======
-#[derive(Clone, Debug, PartialEq)]
->>>>>>> 36a11220
+#[derive(Clone, Debug, PartialEq, Serialize)]
 pub struct BaseComponent {
     // implements mutablecomponent
     #[serde(skip_serializing_if = "Vec::is_empty")]
