use std::fmt::{self, Display, Formatter};

use crate::{
    base_component::BaseComponent, style::Style, text_component::TextComponent, Component,
};
use serde::{ser::SerializeMap, Serialize, Serializer, __private::ser::FlatMapSerializer};

<<<<<<< HEAD
#[derive(Clone, Debug, Serialize)]
#[serde(untagged)]
=======
#[derive(Clone, Debug, PartialEq)]
>>>>>>> 36a11220
pub enum StringOrComponent {
    String(String),
    Component(Component),
}

/// A message whose content depends on the client's language.
#[derive(Clone, Debug, PartialEq)]
pub struct TranslatableComponent {
    pub base: BaseComponent,
    pub key: String,
    pub args: Vec<StringOrComponent>,
}

impl Serialize for TranslatableComponent {
    fn serialize<S>(&self, serializer: S) -> Result<S::Ok, S::Error>
    where
        S: Serializer,
    {
        let mut state = serializer.serialize_map(None)?;
        state.serialize_entry("translate", &self.key)?;
        Serialize::serialize(&self.base, FlatMapSerializer(&mut state))?;
        state.serialize_entry("with", &self.args)?;
        state.end()
    }
}

impl TranslatableComponent {
    pub fn new(key: String, args: Vec<StringOrComponent>) -> Self {
        Self {
            base: BaseComponent::new(),
            key,
            args,
        }
    }

    /// Convert the key and args to a Component.
    pub fn read(&self) -> Result<TextComponent, fmt::Error> {
        let template = azalea_language::get(&self.key).unwrap_or(&self.key);
        // decode the % things

        let mut i = 0;
        let mut matched = 0;

        // every time we get a char we add it to built_text, and we push it to
        // `arguments` and clear it when we add a new argument component
        let mut built_text = String::new();
        let mut components = Vec::new();

        while i < template.len() {
            if template.chars().nth(i).unwrap() == '%' {
                let char_after = match template.chars().nth(i + 1) {
                    Some(c) => c,
                    None => {
                        built_text.push(template.chars().nth(i).unwrap());
                        break;
                    }
                };
                i += 1;
                match char_after {
                    '%' => {
                        built_text.push('%');
                    }
                    's' => {
                        let arg_component = self
                            .args
                            .get(matched)
                            .cloned()
                            .unwrap_or_else(|| StringOrComponent::String("".to_string()));

                        components.push(TextComponent::new(built_text.clone()));
                        built_text.clear();
                        components.push(TextComponent::from(arg_component));
                        matched += 1;
                    }
                    _ => {
                        // check if the char is a number
                        if let Some(d) = char_after.to_digit(10) {
                            // make sure the next two chars are $s
                            if let Some('$') = template.chars().nth(i + 1) {
                                if let Some('s') = template.chars().nth(i + 2) {
                                    i += 2;
                                    built_text.push_str(
                                        &self
                                            .args
                                            .get((d - 1) as usize)
                                            .unwrap_or(&StringOrComponent::String("".to_string()))
                                            .to_string(),
                                    );
                                } else {
                                    return Err(fmt::Error);
                                }
                            } else {
                                return Err(fmt::Error);
                            }
                        } else {
                            i -= 1;
                            built_text.push('%');
                        }
                    }
                }
            } else {
                built_text.push(template.chars().nth(i).unwrap());
            }

            i += 1
        }

        if components.is_empty() {
            return Ok(TextComponent::new(built_text));
        }

        components.push(TextComponent::new(built_text));

        Ok(TextComponent {
            base: BaseComponent {
                siblings: components.into_iter().map(Component::Text).collect(),
                style: Style::default(),
            },
            text: "".to_string(),
        })
    }
}

impl Display for TranslatableComponent {
    fn fmt(&self, f: &mut std::fmt::Formatter<'_>) -> std::fmt::Result {
        // this contains the final string will all the ansi escape codes
        for component in Component::Translatable(self.clone()).into_iter() {
            let component_text = match &component {
                Component::Text(c) => c.text.to_string(),
                Component::Translatable(c) => c.read()?.to_string(),
            };

            f.write_str(&component_text)?;
        }

        Ok(())
    }
}

impl Display for StringOrComponent {
    fn fmt(&self, f: &mut Formatter<'_>) -> Result<(), fmt::Error> {
        match self {
            StringOrComponent::String(s) => write!(f, "{s}"),
            StringOrComponent::Component(c) => write!(f, "{c}"),
        }
    }
}

impl From<StringOrComponent> for TextComponent {
    fn from(soc: StringOrComponent) -> Self {
        match soc {
            StringOrComponent::String(s) => TextComponent::new(s),
            StringOrComponent::Component(c) => TextComponent::new(c.to_string()),
        }
    }
}

// tests
#[cfg(test)]
mod tests {
    use super::*;

    #[test]
    fn test_none() {
        let c = TranslatableComponent::new("translation.test.none".to_string(), vec![]);
        assert_eq!(c.read().unwrap().to_string(), "Hello, world!".to_string());
    }
    #[test]
    fn test_complex() {
        let c = TranslatableComponent::new(
            "translation.test.complex".to_string(),
            vec![
                StringOrComponent::String("a".to_string()),
                StringOrComponent::String("b".to_string()),
                StringOrComponent::String("c".to_string()),
                StringOrComponent::String("d".to_string()),
            ],
        );
        // so true mojang
        assert_eq!(
            c.read().unwrap().to_string(),
            "Prefix, ab again b and a lastly c and also a again!".to_string()
        );
    }
    #[test]
    fn test_escape() {
        let c = TranslatableComponent::new(
            "translation.test.escape".to_string(),
            vec![
                StringOrComponent::String("a".to_string()),
                StringOrComponent::String("b".to_string()),
                StringOrComponent::String("c".to_string()),
                StringOrComponent::String("d".to_string()),
            ],
        );
        assert_eq!(c.read().unwrap().to_string(), "%s %a %%s %%b".to_string());
    }
    #[test]
    fn test_invalid() {
        let c = TranslatableComponent::new(
            "translation.test.invalid".to_string(),
            vec![
                StringOrComponent::String("a".to_string()),
                StringOrComponent::String("b".to_string()),
                StringOrComponent::String("c".to_string()),
                StringOrComponent::String("d".to_string()),
            ],
        );
        assert_eq!(c.read().unwrap().to_string(), "hi %".to_string());
    }
    #[test]
    fn test_invalid2() {
        let c = TranslatableComponent::new(
            "translation.test.invalid2".to_string(),
            vec![
                StringOrComponent::String("a".to_string()),
                StringOrComponent::String("b".to_string()),
                StringOrComponent::String("c".to_string()),
                StringOrComponent::String("d".to_string()),
            ],
        );
        assert_eq!(c.read().unwrap().to_string(), "hi %  s".to_string());
    }
}<|MERGE_RESOLUTION|>--- conflicted
+++ resolved
@@ -5,12 +5,8 @@
 };
 use serde::{ser::SerializeMap, Serialize, Serializer, __private::ser::FlatMapSerializer};
 
-<<<<<<< HEAD
-#[derive(Clone, Debug, Serialize)]
+#[derive(Clone, Debug, PartialEq, Serialize)]
 #[serde(untagged)]
-=======
-#[derive(Clone, Debug, PartialEq)]
->>>>>>> 36a11220
 pub enum StringOrComponent {
     String(String),
     Component(Component),
