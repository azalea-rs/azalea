--- conflicted
+++ resolved
@@ -12,17 +12,10 @@
 default = ["azalea-buf"]
 
 [dependencies]
-<<<<<<< HEAD
-azalea-buf = {path = "../azalea-buf", features = [
-  "serde_json",
-], version = "^0.5.0"}
-azalea-language = {path = "../azalea-language", version = "^0.5.0"}
-=======
 azalea-buf = { path = "../azalea-buf", features = [
     "serde_json",
 ], version = "^0.5.0", optional = true }
 azalea-language = { path = "../azalea-language", version = "^0.5.0" }
->>>>>>> a72b7683
 log = "0.4.17"
 once_cell = "1.16.0"
 serde = {version = "^1.0.148", features = ["derive"]}
