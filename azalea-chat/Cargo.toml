--- conflicted
+++ resolved
@@ -19,11 +19,7 @@
     "serde_json",
 ], version = "^0.8.0", optional = true }
 azalea-language = { path = "../azalea-language", version = "0.8.0" }
-<<<<<<< HEAD
 simdnbt = { version = "0.2.1", optional = true, path = "../../simdnbt/simdnbt" }
-log = "0.4.20"
-=======
->>>>>>> d21e496b
 tracing = "0.1.40"
 once_cell = "1.18.0"
 serde = { version = "^1.0", features = ["derive"] }
