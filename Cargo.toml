--- conflicted
+++ resolved
@@ -22,11 +22,7 @@
 # --- Workspace Settings ---
 
 [workspace.package]
-<<<<<<< HEAD
-version = "0.12.0+mc1.21.6"
-=======
-version = "0.13.0+mc1.21.5"
->>>>>>> 319d1449
+version = "0.13.0+mc1.21.6"
 edition = "2024"
 license = "MIT"
 repository = "https://github.com/azalea-rs/azalea"
