--- conflicted
+++ resolved
@@ -22,11 +22,7 @@
 # --- Workspace Settings ---
 
 [workspace.package]
-<<<<<<< HEAD
-version = "0.13.0+mc1.21.9-pre2"
-=======
-version = "0.14.0+mc1.21.8"
->>>>>>> a80d8d1b
+version = "0.14.0+mc1.21.9-rc1"
 edition = "2024"
 license = "MIT"
 repository = "https://github.com/azalea-rs/azalea"
