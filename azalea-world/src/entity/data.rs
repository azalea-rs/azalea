use azalea_block::BlockState;
<<<<<<< HEAD
use azalea_buf::{BufReadError, McBufVarReadable, McBufVarWritable};
=======
use azalea_buf::{BufReadError, McBufVarReadable};
>>>>>>> d112856f
use azalea_buf::{McBuf, McBufReadable, McBufWritable};
use azalea_chat::Component;
use azalea_core::{BlockPos, Direction, GlobalPos, Particle, Slot};
use enum_as_inner::EnumAsInner;
use log::warn;
use nohash_hasher::IntSet;
use std::io::{Cursor, Write};
use uuid::Uuid;

#[derive(Clone, Debug)]
pub struct EntityMetadataItems(pub Vec<EntityDataItem>);

#[derive(Clone, Debug)]
pub struct EntityDataItem {
    // we can't identify what the index is for here because we don't know the
    // entity type
    pub id: u8,
    pub value: EntityDataValue,
}

impl McBufReadable for EntityMetadataItems {
    fn read_from(buf: &mut Cursor<&[u8]>) -> Result<Self, BufReadError> {
        let mut metadata = Vec::new();
        loop {
            let id = u8::read_from(buf)?;
            if id == 0xff {
                break;
            }
            let value = EntityDataValue::read_from(buf)?;
            metadata.push(EntityDataItem { id, value });
        }
        Ok(EntityMetadataItems(metadata))
    }
}

impl McBufWritable for EntityMetadataItems {
    fn write_into(&self, buf: &mut impl Write) -> Result<(), std::io::Error> {
        for item in &self.0 {
            item.id.write_into(buf)?;
            item.value.write_into(buf)?;
        }
        0xffu8.write_into(buf)?;
        Ok(())
    }
}

<<<<<<< HEAD
#[derive(Clone, Debug, McBuf)]
pub enum EntityDataValue {
    Byte(u8),
    Int(#[var] i32),
    Long(i64),
=======
#[derive(Clone, Debug, EnumAsInner)]
pub enum EntityDataValue {
    Byte(u8),
    Int(i32),
>>>>>>> d112856f
    Float(f32),
    String(String),
    Component(Component),
    OptionalComponent(Option<Component>),
    ItemStack(Slot),
    Boolean(bool),
    Rotations(Rotations),
    BlockPos(BlockPos),
    OptionalBlockPos(Option<BlockPos>),
    Direction(Direction),
    OptionalUuid(Option<Uuid>),
    // 0 for absent (implies air); otherwise, a block state ID as per the global palette
    // this is a varint
<<<<<<< HEAD
    BlockState(BlockState),
=======
    OptionalBlockState(Option<BlockState>),
>>>>>>> d112856f
    CompoundTag(azalea_nbt::Tag),
    Particle(Particle),
    VillagerData(VillagerData),
    // 0 for absent; 1 + actual value otherwise. Used for entity IDs.
    OptionalUnsignedInt(OptionalUnsignedInt),
    Pose(Pose),
    CatVariant(azalea_registry::CatVariant),
    FrogVariant(azalea_registry::FrogVariant),
    OptionalGlobalPos(Option<GlobalPos>),
    PaintingVariant(azalea_registry::PaintingVariant),
}

<<<<<<< HEAD
#[derive(Clone, Debug)]
pub struct OptionalUnsignedInt {
    pub value: Option<u32>,
}
impl McBufReadable for OptionalUnsignedInt {
    fn read_from(buf: &mut Cursor<&[u8]>) -> Result<Self, BufReadError> {
        let val = u32::var_read_from(buf)?;
        Ok(OptionalUnsignedInt {
            value: if val == 0 { None } else { Some(val - 1) },
=======
#[derive(Clone, Debug, McBuf, Default)]
pub struct Rotations {
    pub x: f32,
    pub y: f32,
    pub z: f32,
}

impl McBufReadable for EntityDataValue {
    fn read_from(buf: &mut Cursor<&[u8]>) -> Result<Self, BufReadError> {
        let data_type = u32::var_read_from(buf)?;
        Ok(match data_type {
            0 => EntityDataValue::Byte(u8::read_from(buf)?),
            1 => EntityDataValue::Int(i32::var_read_from(buf)?),
            2 => EntityDataValue::Float(f32::read_from(buf)?),
            3 => EntityDataValue::String(String::read_from(buf)?),
            4 => EntityDataValue::Component(Component::read_from(buf)?),
            5 => EntityDataValue::OptionalComponent(Option::<Component>::read_from(buf)?),
            6 => EntityDataValue::ItemStack(Slot::read_from(buf)?),
            7 => EntityDataValue::Boolean(bool::read_from(buf)?),
            8 => EntityDataValue::Rotations(Rotations::read_from(buf)?),
            9 => EntityDataValue::BlockPos(BlockPos::read_from(buf)?),
            10 => EntityDataValue::OptionalBlockPos(Option::<BlockPos>::read_from(buf)?),
            11 => EntityDataValue::Direction(Direction::read_from(buf)?),
            12 => EntityDataValue::OptionalUuid(Option::<Uuid>::read_from(buf)?),
            13 => EntityDataValue::OptionalBlockState({
                let val = u32::var_read_from(buf)?;
                if val == 0 {
                    None
                } else {
                    Some(BlockState::try_from(val - 1).unwrap_or_else(|_| {
                        warn!("Invalid block state ID {} in entity metadata", val - 1);
                        BlockState::Air
                    }))
                }
            }),
            14 => EntityDataValue::CompoundTag(azalea_nbt::Tag::read_from(buf)?),
            15 => EntityDataValue::Particle(Particle::read_from(buf)?),
            16 => EntityDataValue::VillagerData(VillagerData::read_from(buf)?),
            17 => EntityDataValue::OptionalUnsignedInt({
                let val = u32::var_read_from(buf)?;
                if val == 0 {
                    None
                } else {
                    Some(val - 1)
                }
            }),
            18 => EntityDataValue::Pose(Pose::read_from(buf)?),
            19 => EntityDataValue::CatVariant(azalea_registry::CatVariant::read_from(buf)?),
            20 => EntityDataValue::FrogVariant(azalea_registry::FrogVariant::read_from(buf)?),
            21 => EntityDataValue::GlobalPos(GlobalPos::read_from(buf)?),
            22 => {
                EntityDataValue::PaintingVariant(azalea_registry::PaintingVariant::read_from(buf)?)
            }
            _ => {
                return Err(BufReadError::UnexpectedEnumVariant {
                    id: data_type as i32,
                })
            }
>>>>>>> d112856f
        })
    }
}
impl McBufWritable for OptionalUnsignedInt {
    fn write_into(&self, buf: &mut impl Write) -> Result<(), std::io::Error> {
        match self.value {
            Some(val) => (val + 1).var_write_into(buf),
            None => 0u32.var_write_into(buf),
        }
    }
}

#[derive(Clone, Debug, Copy, McBuf, Default)]
pub enum Pose {
    #[default]
    Standing = 0,
    FallFlying,
    Sleeping,
    Swimming,
    SpinAttack,
    Sneaking,
    LongJumping,
    Dying,
}

#[derive(Debug, Clone, McBuf, Default)]
pub struct VillagerData {
    kind: azalea_registry::VillagerType,
    profession: azalea_registry::VillagerProfession,
    #[var]
    level: u32,
}

impl TryFrom<EntityMetadataItems> for Vec<EntityDataValue> {
    type Error = String;

    fn try_from(data: EntityMetadataItems) -> Result<Self, Self::Error> {
        let mut data = data.0;

        data.sort_by(|a, b| a.index.cmp(&b.index));

        let mut prev_indexes = IntSet::default();
        let len = data.len();
        // check to make sure it's valid, in vanilla this is guaranteed to pass
        // but it's possible there's mods that mess with it so we want to make
        // sure it's good
        for item in &data {
            if prev_indexes.contains(&item.index) {
                return Err(format!("Index {} is duplicated", item.index));
            }
            if item.index as usize > len {
                return Err(format!("Index {} is too big", item.index));
            }
            prev_indexes.insert(item.index);
        }

        let data = data.into_iter().map(|d| d.value).collect();

        Ok(data)
    }
}<|MERGE_RESOLUTION|>--- conflicted
+++ resolved
@@ -1,9 +1,5 @@
 use azalea_block::BlockState;
-<<<<<<< HEAD
 use azalea_buf::{BufReadError, McBufVarReadable, McBufVarWritable};
-=======
-use azalea_buf::{BufReadError, McBufVarReadable};
->>>>>>> d112856f
 use azalea_buf::{McBuf, McBufReadable, McBufWritable};
 use azalea_chat::Component;
 use azalea_core::{BlockPos, Direction, GlobalPos, Particle, Slot};
@@ -20,7 +16,7 @@
 pub struct EntityDataItem {
     // we can't identify what the index is for here because we don't know the
     // entity type
-    pub id: u8,
+    pub index: u8,
     pub value: EntityDataValue,
 }
 
@@ -33,7 +29,7 @@
                 break;
             }
             let value = EntityDataValue::read_from(buf)?;
-            metadata.push(EntityDataItem { id, value });
+            metadata.push(EntityDataItem { index: id, value });
         }
         Ok(EntityMetadataItems(metadata))
     }
@@ -42,7 +38,7 @@
 impl McBufWritable for EntityMetadataItems {
     fn write_into(&self, buf: &mut impl Write) -> Result<(), std::io::Error> {
         for item in &self.0 {
-            item.id.write_into(buf)?;
+            item.index.write_into(buf)?;
             item.value.write_into(buf)?;
         }
         0xffu8.write_into(buf)?;
@@ -50,18 +46,11 @@
     }
 }
 
-<<<<<<< HEAD
-#[derive(Clone, Debug, McBuf)]
+#[derive(Clone, Debug, EnumAsInner, McBuf)]
 pub enum EntityDataValue {
     Byte(u8),
     Int(#[var] i32),
     Long(i64),
-=======
-#[derive(Clone, Debug, EnumAsInner)]
-pub enum EntityDataValue {
-    Byte(u8),
-    Int(i32),
->>>>>>> d112856f
     Float(f32),
     String(String),
     Component(Component),
@@ -75,11 +64,7 @@
     OptionalUuid(Option<Uuid>),
     // 0 for absent (implies air); otherwise, a block state ID as per the global palette
     // this is a varint
-<<<<<<< HEAD
     BlockState(BlockState),
-=======
-    OptionalBlockState(Option<BlockState>),
->>>>>>> d112856f
     CompoundTag(azalea_nbt::Tag),
     Particle(Particle),
     VillagerData(VillagerData),
@@ -92,86 +77,33 @@
     PaintingVariant(azalea_registry::PaintingVariant),
 }
 
-<<<<<<< HEAD
 #[derive(Clone, Debug)]
-pub struct OptionalUnsignedInt {
-    pub value: Option<u32>,
-}
+pub struct OptionalUnsignedInt(pub Option<u32>);
+
 impl McBufReadable for OptionalUnsignedInt {
     fn read_from(buf: &mut Cursor<&[u8]>) -> Result<Self, BufReadError> {
         let val = u32::var_read_from(buf)?;
-        Ok(OptionalUnsignedInt {
-            value: if val == 0 { None } else { Some(val - 1) },
-=======
+        Ok(OptionalUnsignedInt(if val == 0 {
+            None
+        } else {
+            Some(val - 1)
+        }))
+    }
+}
+impl McBufWritable for OptionalUnsignedInt {
+    fn write_into(&self, buf: &mut impl Write) -> Result<(), std::io::Error> {
+        match self.0 {
+            Some(val) => (val + 1).var_write_into(buf),
+            None => 0u32.var_write_into(buf),
+        }
+    }
+}
+
 #[derive(Clone, Debug, McBuf, Default)]
 pub struct Rotations {
     pub x: f32,
     pub y: f32,
     pub z: f32,
-}
-
-impl McBufReadable for EntityDataValue {
-    fn read_from(buf: &mut Cursor<&[u8]>) -> Result<Self, BufReadError> {
-        let data_type = u32::var_read_from(buf)?;
-        Ok(match data_type {
-            0 => EntityDataValue::Byte(u8::read_from(buf)?),
-            1 => EntityDataValue::Int(i32::var_read_from(buf)?),
-            2 => EntityDataValue::Float(f32::read_from(buf)?),
-            3 => EntityDataValue::String(String::read_from(buf)?),
-            4 => EntityDataValue::Component(Component::read_from(buf)?),
-            5 => EntityDataValue::OptionalComponent(Option::<Component>::read_from(buf)?),
-            6 => EntityDataValue::ItemStack(Slot::read_from(buf)?),
-            7 => EntityDataValue::Boolean(bool::read_from(buf)?),
-            8 => EntityDataValue::Rotations(Rotations::read_from(buf)?),
-            9 => EntityDataValue::BlockPos(BlockPos::read_from(buf)?),
-            10 => EntityDataValue::OptionalBlockPos(Option::<BlockPos>::read_from(buf)?),
-            11 => EntityDataValue::Direction(Direction::read_from(buf)?),
-            12 => EntityDataValue::OptionalUuid(Option::<Uuid>::read_from(buf)?),
-            13 => EntityDataValue::OptionalBlockState({
-                let val = u32::var_read_from(buf)?;
-                if val == 0 {
-                    None
-                } else {
-                    Some(BlockState::try_from(val - 1).unwrap_or_else(|_| {
-                        warn!("Invalid block state ID {} in entity metadata", val - 1);
-                        BlockState::Air
-                    }))
-                }
-            }),
-            14 => EntityDataValue::CompoundTag(azalea_nbt::Tag::read_from(buf)?),
-            15 => EntityDataValue::Particle(Particle::read_from(buf)?),
-            16 => EntityDataValue::VillagerData(VillagerData::read_from(buf)?),
-            17 => EntityDataValue::OptionalUnsignedInt({
-                let val = u32::var_read_from(buf)?;
-                if val == 0 {
-                    None
-                } else {
-                    Some(val - 1)
-                }
-            }),
-            18 => EntityDataValue::Pose(Pose::read_from(buf)?),
-            19 => EntityDataValue::CatVariant(azalea_registry::CatVariant::read_from(buf)?),
-            20 => EntityDataValue::FrogVariant(azalea_registry::FrogVariant::read_from(buf)?),
-            21 => EntityDataValue::GlobalPos(GlobalPos::read_from(buf)?),
-            22 => {
-                EntityDataValue::PaintingVariant(azalea_registry::PaintingVariant::read_from(buf)?)
-            }
-            _ => {
-                return Err(BufReadError::UnexpectedEnumVariant {
-                    id: data_type as i32,
-                })
-            }
->>>>>>> d112856f
-        })
-    }
-}
-impl McBufWritable for OptionalUnsignedInt {
-    fn write_into(&self, buf: &mut impl Write) -> Result<(), std::io::Error> {
-        match self.value {
-            Some(val) => (val + 1).var_write_into(buf),
-            None => 0u32.var_write_into(buf),
-        }
-    }
 }
 
 #[derive(Clone, Debug, Copy, McBuf, Default)]
@@ -187,12 +119,12 @@
     Dying,
 }
 
-#[derive(Debug, Clone, McBuf, Default)]
+#[derive(Debug, Clone, McBuf)]
 pub struct VillagerData {
-    kind: azalea_registry::VillagerType,
-    profession: azalea_registry::VillagerProfession,
+    pub kind: azalea_registry::VillagerType,
+    pub profession: azalea_registry::VillagerProfession,
     #[var]
-    level: u32,
+    pub level: u32,
 }
 
 impl TryFrom<EntityMetadataItems> for Vec<EntityDataValue> {
