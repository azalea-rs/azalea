--- conflicted
+++ resolved
@@ -852,118 +852,6 @@
 }
 
 #[derive(Component, Deref, DerefMut, Clone)]
-<<<<<<< HEAD
-=======
-pub struct Dash(pub bool);
-#[derive(Component, Deref, DerefMut, Clone)]
-pub struct LastPoseChangeTick(pub i64);
-#[derive(Component)]
-pub struct Camel;
-impl Camel {
-    pub fn apply_metadata(
-        entity: &mut bevy_ecs::system::EntityCommands,
-        d: EntityDataItem,
-    ) -> Result<(), UpdateMetadataError> {
-        match d.index {
-            0..=16 => AbstractAnimal::apply_metadata(entity, d)?,
-            17 => {
-                let bitfield = d.value.into_byte()?;
-                entity.insert(CamelTamed(bitfield & 0x2 != 0));
-                entity.insert(CamelEating(bitfield & 0x10 != 0));
-                entity.insert(CamelStanding(bitfield & 0x20 != 0));
-                entity.insert(CamelBred(bitfield & 0x8 != 0));
-                entity.insert(CamelSaddled(bitfield & 0x4 != 0));
-            }
-            18 => {
-                entity.insert(CamelOwnerUuid(d.value.into_optional_uuid()?));
-            }
-            19 => {
-                entity.insert(Dash(d.value.into_boolean()?));
-            }
-            20 => {
-                entity.insert(LastPoseChangeTick(d.value.into_long()?));
-            }
-            _ => {}
-        }
-        Ok(())
-    }
-}
-
-#[derive(Bundle)]
-pub struct CamelMetadataBundle {
-    _marker: Camel,
-    parent: AbstractAnimalMetadataBundle,
-    camel_tamed: CamelTamed,
-    camel_eating: CamelEating,
-    camel_standing: CamelStanding,
-    camel_bred: CamelBred,
-    camel_saddled: CamelSaddled,
-    camel_owner_uuid: CamelOwnerUuid,
-    dash: Dash,
-    last_pose_change_tick: LastPoseChangeTick,
-}
-impl Default for CamelMetadataBundle {
-    fn default() -> Self {
-        Self {
-            _marker: Camel,
-            parent: AbstractAnimalMetadataBundle {
-                _marker: AbstractAnimal,
-                parent: AbstractAgeableMetadataBundle {
-                    _marker: AbstractAgeable,
-                    parent: AbstractCreatureMetadataBundle {
-                        _marker: AbstractCreature,
-                        parent: AbstractInsentientMetadataBundle {
-                            _marker: AbstractInsentient,
-                            parent: AbstractLivingMetadataBundle {
-                                _marker: AbstractLiving,
-                                parent: AbstractEntityMetadataBundle {
-                                    _marker: AbstractEntity,
-                                    on_fire: OnFire(false),
-                                    shift_key_down: ShiftKeyDown(false),
-                                    sprinting: Sprinting(false),
-                                    swimming: Swimming(false),
-                                    currently_glowing: CurrentlyGlowing(false),
-                                    invisible: Invisible(false),
-                                    fall_flying: FallFlying(false),
-                                    air_supply: AirSupply(Default::default()),
-                                    custom_name: CustomName(None),
-                                    custom_name_visible: CustomNameVisible(false),
-                                    silent: Silent(false),
-                                    no_gravity: NoGravity(false),
-                                    pose: Pose::default(),
-                                    ticks_frozen: TicksFrozen(0),
-                                },
-                                auto_spin_attack: AutoSpinAttack(false),
-                                abstract_living_using_item: AbstractLivingUsingItem(false),
-                                health: Health(1.0),
-                                abstract_living_effect_color: AbstractLivingEffectColor(0),
-                                effect_ambience: EffectAmbience(false),
-                                arrow_count: ArrowCount(0),
-                                stinger_count: StingerCount(0),
-                                sleeping_pos: SleepingPos(None),
-                            },
-                            no_ai: NoAi(false),
-                            left_handed: LeftHanded(false),
-                            aggressive: Aggressive(false),
-                        },
-                    },
-                    abstract_ageable_baby: AbstractAgeableBaby(false),
-                },
-            },
-            camel_tamed: CamelTamed(false),
-            camel_eating: CamelEating(false),
-            camel_standing: CamelStanding(false),
-            camel_bred: CamelBred(false),
-            camel_saddled: CamelSaddled(false),
-            camel_owner_uuid: CamelOwnerUuid(None),
-            dash: Dash(false),
-            last_pose_change_tick: LastPoseChangeTick(-52),
-        }
-    }
-}
-
-#[derive(Component, Deref, DerefMut, Clone, Copy)]
->>>>>>> b792e21d
 pub struct Tame(pub bool);
 #[derive(Component, Deref, DerefMut, Clone, Copy)]
 pub struct InSittingPose(pub bool);
