--- conflicted
+++ resolved
@@ -1,15 +1,10 @@
 [package]
 name = "azalea-world"
-<<<<<<< HEAD
 description = "The Minecraft world representation used in Azalea."
 version = { workspace = true }
 edition = { workspace = true }
 license = { workspace = true }
 repository = { workspace = true }
-=======
-repository = "https://github.com/azalea-rs/azalea/tree/main/azalea-world"
-version = "0.10.3+mc1.21.3"
->>>>>>> f364ad6b
 
 [dev-dependencies]
 azalea-client = { path = "../azalea-client" }
@@ -22,25 +17,17 @@
     "bevy_ecs",
 ] }
 azalea-registry = { path = "../azalea-registry", version = "0.10.0" }
-bevy_ecs = { workspace = true }
-<<<<<<< HEAD
-derive_more = { workspace = true }
-=======
-derive_more = { workspace = true, features = ["deref", "deref_mut"] }
->>>>>>> f364ad6b
-nohash-hasher = { workspace = true }
-parking_lot = { workspace = true }
-rustc-hash = { workspace = true }
-simdnbt = { workspace = true }
-thiserror = { workspace = true }
-tracing = { workspace = true }
-<<<<<<< HEAD
-=======
-
-[dev-dependencies]
-azalea-client = { path = "../azalea-client" }
-criterion = { workspace = true }
->>>>>>> f364ad6b
+bevy_ecs = "0.13.0"
+derive_more = { version = "0.99.18", features = ["deref", "deref_mut"] }
+tracing = "0.1.40"
+nohash-hasher = "0.2.0"
+once_cell = "1.19.0"
+parking_lot = "^0.12.3"
+thiserror = "1.0.61"
+uuid = "1.9.1"
+serde_json = "1.0.120"
+serde = "1.0.203"
+rustc-hash = "2.0.0"
 
 [[bench]]
 name = "chunks"
