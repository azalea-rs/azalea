[package]
description = "The Minecraft world representation used in Azalea."
edition = "2021"
license = "MIT"
name = "azalea-world"
repository = "https://github.com/mat-1/azalea/tree/main/azalea-world"
version = "0.3.0"

# See more keys and their definitions at https://doc.rust-lang.org/cargo/reference/manifest.html

[dependencies]
azalea-block = {path = "../azalea-block", default-features = false, version = "^0.3.0"}
azalea-buf = {path = "../azalea-buf", version = "^0.3.0"}
azalea-chat = {path = "../azalea-chat", version = "^0.3.0"}
azalea-core = {path = "../azalea-core", version = "^0.3.0"}
azalea-nbt = {path = "../azalea-nbt", version = "^0.3.0"}
azalea-registry = {path = "../azalea-registry", version = "^0.3.0"}
enum-as-inner = "0.5.1"
log = "0.4.17"
nohash-hasher = "0.2.0"
<<<<<<< HEAD
parking_lot = "0.12.1"
=======
parking_lot = "^0.12.1"
>>>>>>> 6eee543a
thiserror = "1.0.34"
uuid = "1.1.2"

[profile.release]
lto = true<|MERGE_RESOLUTION|>--- conflicted
+++ resolved
@@ -18,11 +18,7 @@
 enum-as-inner = "0.5.1"
 log = "0.4.17"
 nohash-hasher = "0.2.0"
-<<<<<<< HEAD
-parking_lot = "0.12.1"
-=======
 parking_lot = "^0.12.1"
->>>>>>> 6eee543a
 thiserror = "1.0.34"
 uuid = "1.1.2"
 
