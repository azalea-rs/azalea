--- conflicted
+++ resolved
@@ -145,14 +145,9 @@
     }
 }
 
-<<<<<<< HEAD
-/// An item in an inventory, with a count and NBT. Usually you want
-/// [`ItemStack`] or [`Item`] instead.
-=======
 /// An item in an inventory, with a count and a set of data components.
 ///
 /// Usually you want [`ItemStack`] or [`azalea_registry::Item`] instead.
->>>>>>> 5bc61861
 #[derive(Debug, Clone, PartialEq, Serialize)]
 pub struct ItemStackData {
     #[serde(rename = "id")]
