--- conflicted
+++ resolved
@@ -16,12 +16,7 @@
     filterable::Filterable,
     identifier::Identifier,
     position::GlobalPos,
-<<<<<<< HEAD
     registry_holder::{DamageTypeElement, RegistryHolder},
-    resource_location::Identifier,
-=======
-    registry_holder::RegistryHolder,
->>>>>>> 5ef9ab93
     sound::CustomSound,
 };
 use azalea_registry::{
