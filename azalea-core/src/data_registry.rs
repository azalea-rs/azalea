use azalea_registry::DataRegistry;
use simdnbt::owned::NbtCompound;

<<<<<<< HEAD
use crate::{
    registry_holder::{self, RegistryDeserializesTo, RegistryHolder},
    resource_location::ResourceLocation,
};

pub trait ResolvableDataRegistry: DataRegistry {
    type DeserializesTo: RegistryDeserializesTo;

    fn resolve_name<'a>(&self, registries: &'a RegistryHolder) -> Option<&'a ResourceLocation> {
        // self.resolve(registries).map(|(name, _)| name.clone())
        registries.protocol_id_to_resource_location(
            ResourceLocation::from(Self::NAME),
            self.protocol_id(),
        )
=======
use crate::{identifier::Identifier, registry_holder::RegistryHolder};

pub trait ResolvableDataRegistry: DataRegistry {
    fn resolve_name(&self, registries: &RegistryHolder) -> Option<Identifier> {
        self.resolve(registries).map(|(name, _)| name.clone())
>>>>>>> 6930966a
    }

    fn resolve<'a>(
        &self,
        registries: &'a RegistryHolder,
<<<<<<< HEAD
    ) -> Option<(&'a ResourceLocation, &'a Self::DeserializesTo)> {
        Self::DeserializesTo::get_for_registry(registries, Self::NAME, self.protocol_id())
=======
    ) -> Option<(&'a Identifier, &'a NbtCompound)> {
        let name_ident = Identifier::from_str(Self::NAME).unwrap_or_else(|_| {
            panic!(
                "Name for registry should be a valid Identifier: {}",
                Self::NAME
            )
        });
        let registry_values = registries.map.get(&name_ident)?;
        let resolved = registry_values.get_index(self.protocol_id() as usize)?;
        Some(resolved)
>>>>>>> 6930966a
    }
}

<<<<<<< HEAD
macro_rules! define_deserializes_to {
    ($($t:ty => $deserializes_to:ty),* $(,)?) => {
        $(
            impl ResolvableDataRegistry for $t {
                type DeserializesTo = $deserializes_to;
=======
    fn resolve_and_deserialize<T: simdnbt::Deserialize>(
        &self,
        registries: &RegistryHolder,
    ) -> Option<Result<(Identifier, T), simdnbt::DeserializeError>> {
        let (name, value) = self.resolve(registries)?;

        let mut nbt_bytes = Vec::new();
        value.write(&mut nbt_bytes);
        let nbt_borrow_compound =
            simdnbt::borrow::read_compound(&mut Cursor::new(&nbt_bytes)).ok()?;
        let value = match T::from_compound((&nbt_borrow_compound).into()) {
            Ok(value) => value,
            Err(err) => {
                return Some(Err(err));
>>>>>>> 6930966a
            }
        )*
    };
}
macro_rules! define_default_deserializes_to {
    ($($t:ty),* $(,)?) => {
        $(
            impl ResolvableDataRegistry for $t {
                type DeserializesTo = NbtCompound;
            }
        )*
    };
}

define_deserializes_to! {
    azalea_registry::DimensionType => registry_holder::dimension_type::DimensionTypeElement,
}

define_default_deserializes_to! {
    azalea_registry::Enchantment,
    azalea_registry::DamageKind,
    azalea_registry::Dialog,
    azalea_registry::WolfSoundVariant,
    azalea_registry::CowVariant,
    azalea_registry::ChickenVariant,
    azalea_registry::FrogVariant,
    azalea_registry::CatVariant,
    azalea_registry::PigVariant,
    azalea_registry::PaintingVariant,
    azalea_registry::WolfVariant,
    azalea_registry::Biome,
}<|MERGE_RESOLUTION|>--- conflicted
+++ resolved
@@ -1,73 +1,32 @@
 use azalea_registry::DataRegistry;
 use simdnbt::owned::NbtCompound;
 
-<<<<<<< HEAD
 use crate::{
+    identifier::Identifier,
     registry_holder::{self, RegistryDeserializesTo, RegistryHolder},
-    resource_location::ResourceLocation,
 };
 
 pub trait ResolvableDataRegistry: DataRegistry {
     type DeserializesTo: RegistryDeserializesTo;
 
-    fn resolve_name<'a>(&self, registries: &'a RegistryHolder) -> Option<&'a ResourceLocation> {
+    fn resolve_name<'a>(&self, registries: &'a RegistryHolder) -> Option<&'a Identifier> {
         // self.resolve(registries).map(|(name, _)| name.clone())
-        registries.protocol_id_to_resource_location(
-            ResourceLocation::from(Self::NAME),
-            self.protocol_id(),
-        )
-=======
-use crate::{identifier::Identifier, registry_holder::RegistryHolder};
-
-pub trait ResolvableDataRegistry: DataRegistry {
-    fn resolve_name(&self, registries: &RegistryHolder) -> Option<Identifier> {
-        self.resolve(registries).map(|(name, _)| name.clone())
->>>>>>> 6930966a
+        registries.protocol_id_to_identifier(Identifier::from(Self::NAME), self.protocol_id())
     }
 
     fn resolve<'a>(
         &self,
         registries: &'a RegistryHolder,
-<<<<<<< HEAD
-    ) -> Option<(&'a ResourceLocation, &'a Self::DeserializesTo)> {
+    ) -> Option<(&'a Identifier, &'a Self::DeserializesTo)> {
         Self::DeserializesTo::get_for_registry(registries, Self::NAME, self.protocol_id())
-=======
-    ) -> Option<(&'a Identifier, &'a NbtCompound)> {
-        let name_ident = Identifier::from_str(Self::NAME).unwrap_or_else(|_| {
-            panic!(
-                "Name for registry should be a valid Identifier: {}",
-                Self::NAME
-            )
-        });
-        let registry_values = registries.map.get(&name_ident)?;
-        let resolved = registry_values.get_index(self.protocol_id() as usize)?;
-        Some(resolved)
->>>>>>> 6930966a
     }
 }
 
-<<<<<<< HEAD
 macro_rules! define_deserializes_to {
     ($($t:ty => $deserializes_to:ty),* $(,)?) => {
         $(
             impl ResolvableDataRegistry for $t {
                 type DeserializesTo = $deserializes_to;
-=======
-    fn resolve_and_deserialize<T: simdnbt::Deserialize>(
-        &self,
-        registries: &RegistryHolder,
-    ) -> Option<Result<(Identifier, T), simdnbt::DeserializeError>> {
-        let (name, value) = self.resolve(registries)?;
-
-        let mut nbt_bytes = Vec::new();
-        value.write(&mut nbt_bytes);
-        let nbt_borrow_compound =
-            simdnbt::borrow::read_compound(&mut Cursor::new(&nbt_bytes)).ok()?;
-        let value = match T::from_compound((&nbt_borrow_compound).into()) {
-            Ok(value) => value,
-            Err(err) => {
-                return Some(Err(err));
->>>>>>> 6930966a
             }
         )*
     };
