use std::{
    f64::consts::PI,
    ops::{Add, Div, Sub},
    sync::LazyLock,
};

pub const EPSILON: f64 = 1.0e-7;

pub static SIN: LazyLock<[f32; 65536]> =
    LazyLock::new(|| std::array::from_fn(|i| f64::sin((i as f64) * PI * 2. / 65536.) as f32));

/// A sine function that uses a lookup table.
pub fn sin(x: f32) -> f32 {
    let x = x * 10430.378;
    let x = x as i32 as usize & 0xFFFF;
    SIN[x]
}

/// A cosine function that uses a lookup table.
pub fn cos(x: f32) -> f32 {
    let x = x * 10430.378 + 16384.;
    let x = x as i32 as usize & 0xFFFF;
    SIN[x]
}

pub fn binary_search<
    T: Ord + PartialOrd + Add<Output = T> + Sub<Output = T> + Div<Output = T> + From<u8> + Copy,
>(
    mut min: T,
    max: T,
    predicate: impl Fn(T) -> bool,
) -> T {
    let mut diff = max - min;
    while diff > T::from(0) {
        let diff_mid = diff / T::from(2);
        let mid = min + diff_mid;
        if predicate(mid) {
            diff = diff_mid;
        } else {
            min = mid + T::from(1);
            diff = diff - (diff_mid + T::from(1));
        }
    }

    min
}

pub fn lcm(a: u32, b: u32) -> u64 {
    let gcd = gcd(a, b);
    (a as u64) * (b / gcd) as u64
}
pub fn gcd(mut a: u32, mut b: u32) -> u32 {
    while b != 0 {
        let t = b;
        b = a % b;
        a = t;
    }
    a
}

pub fn lerp<T: num_traits::Float>(amount: T, a: T, b: T) -> T {
    a + amount * (b - a)
}

pub fn ceil_log2(x: u32) -> u32 {
    u32::BITS - x.saturating_sub(1).leading_zeros()
}

pub fn fract(x: f64) -> f64 {
    let x_int = x as i64 as f64;
    let floor = if x < x_int { x_int - 1. } else { x_int };
    x - floor
}

// these are copied from the java standard library, we don't calculate the
// consts ourself to make sure it's the same as java
pub fn to_radians(degrees: f64) -> f64 {
    degrees * 0.017453292519943295
}
pub fn to_degrees(radians: f64) -> f64 {
    radians * 57.29577951308232
}

/// Returns either -1, 0, or 1, depending on whether the number is negative,
/// zero, or positive.
///
/// This function exists because f64::signum doesn't check for 0.
pub fn sign(num: f64) -> f64 {
    if num == 0. { 0. } else { num.signum() }
}
pub fn sign_as_int(num: f64) -> i32 {
    if num == 0. { 0 } else { num.signum() as i32 }
}

<<<<<<< HEAD
pub fn ceil_long(x: f64) -> i64 {
    let x_i64 = x as i64;
    if x > x_i64 as f64 { x_i64 + 1 } else { x_i64 }
=======
pub fn equal(a: f64, b: f64) -> bool {
    (b - a).abs() < 1.0e-5
>>>>>>> 58c7b3fa
}

#[cfg(test)]
mod tests {
    use super::*;

    #[test]
    fn test_gcd() {
        assert_eq!(gcd(0, 0), 0);
        assert_eq!(gcd(1, 1), 1);

        assert_eq!(gcd(0, 1), 1);
        assert_eq!(gcd(1, 0), 1);

        assert_eq!(gcd(12, 8), 4);
        assert_eq!(gcd(8, 12), 4);

        assert_eq!(gcd(12, 9), 3);
        assert_eq!(gcd(9, 12), 3);

        assert_eq!(gcd(12, 7), 1);
        assert_eq!(gcd(7, 12), 1);
    }

    #[test]
    fn test_sin() {
        const PI: f32 = std::f32::consts::PI;
        // check that they're close enough
        fn assert_sin_eq_enough(number: f32) {
            let a = sin(number);
            let b = f32::sin(number);
            assert!((a - b).abs() < 0.01, "sin({number}) failed, {a} != {b}");
        }
        assert_sin_eq_enough(0.0);
        assert_sin_eq_enough(PI / 2.0);
        assert_sin_eq_enough(PI);
        assert_sin_eq_enough(PI * 2.0);
        assert_sin_eq_enough(PI * 3.0 / 2.0);
        assert_sin_eq_enough(-PI / 2.0);
        assert_sin_eq_enough(-PI);
        assert_sin_eq_enough(-PI * 2.0);
        assert_sin_eq_enough(-PI * 3.0 / 2.0);
    }
}<|MERGE_RESOLUTION|>--- conflicted
+++ resolved
@@ -92,14 +92,13 @@
     if num == 0. { 0 } else { num.signum() as i32 }
 }
 
-<<<<<<< HEAD
 pub fn ceil_long(x: f64) -> i64 {
     let x_i64 = x as i64;
     if x > x_i64 as f64 { x_i64 + 1 } else { x_i64 }
-=======
+}
+
 pub fn equal(a: f64, b: f64) -> bool {
     (b - a).abs() < 1.0e-5
->>>>>>> 58c7b3fa
 }
 
 #[cfg(test)]
