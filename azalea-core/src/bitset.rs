--- conflicted
+++ resolved
@@ -1,10 +1,6 @@
-<<<<<<< HEAD
-use azalea_buf::McBuf;
-=======
 use std::io::{Cursor, Write};
 
 use azalea_buf::{BufReadError, McBuf, McBufReadable, McBufWritable};
->>>>>>> a72b7683
 
 /// Represents Java's BitSet, a list of bits.
 #[derive(Debug, Clone, PartialEq, Eq, Hash, Default, McBuf)]
@@ -110,8 +106,6 @@
     pub fn set(&mut self, bit_index: usize) {
         self.data[bit_index / 64] |= 1u64 << (bit_index % 64);
     }
-<<<<<<< HEAD
-=======
 }
 
 impl From<Vec<u64>> for BitSet {
@@ -188,7 +182,6 @@
     fn default() -> Self {
         Self::new()
     }
->>>>>>> a72b7683
 }
 
 #[cfg(test)]
