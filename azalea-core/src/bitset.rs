<<<<<<< HEAD
use azalea_buf::{BufReadError, McBufReadable, McBufWritable};
use std::io::Write;
=======
use azalea_buf::McBuf;
>>>>>>> e0bcab53

/// Represents Java's BitSet, a list of bits.
#[derive(Debug, Clone, PartialEq, Eq, Hash, Default, McBuf)]
pub struct BitSet {
    data: Vec<u64>,
}

const ADDRESS_BITS_PER_WORD: usize = 6;

// the Index trait requires us to return a reference, but we can't do that
impl BitSet {
    pub fn new(size: usize) -> Self {
        BitSet {
            data: vec![0; size.div_ceil(64)],
        }
    }

    pub fn index(&self, index: usize) -> bool {
        (self.data[index / 64] & (1u64 << (index % 64))) != 0
    }

<<<<<<< HEAD
impl McBufReadable for BitSet {
    fn read_from(buf: &mut &[u8]) -> Result<Self, BufReadError> {
        Ok(Self {
            data: Vec::<u64>::read_from(buf)?,
        })
=======
    fn check_range(&self, from_index: usize, to_index: usize) {
        assert!(
            from_index <= to_index,
            "fromIndex: {} > toIndex: {}",
            from_index,
            to_index
        );
>>>>>>> e0bcab53
    }

    fn word_index(&self, bit_index: usize) -> usize {
        bit_index >> ADDRESS_BITS_PER_WORD
    }

    pub fn clear(&mut self, from_index: usize, mut to_index: usize) {
        self.check_range(from_index, to_index);

        if from_index == to_index {
            return;
        }

        let start_word_index = self.word_index(from_index);
        if start_word_index >= self.data.len() {
            return;
        }

        let mut end_word_index = self.word_index(to_index - 1);
        if end_word_index >= self.data.len() {
            to_index = self.len();
            end_word_index = self.data.len() - 1;
        }

        let first_word_mask = u64::MAX << from_index;
        let last_word_mask = u64::MAX >> (64 - (to_index % 64));
        if start_word_index == end_word_index {
            // Case 1: One word
            self.data[start_word_index] &= !(first_word_mask & last_word_mask);
        } else {
            // Case 2: Multiple words
            // Handle first word
            self.data[start_word_index] &= !first_word_mask;

            // Handle intermediate words, if any
            for i in start_word_index + 1..end_word_index {
                self.data[i] = 0;
            }

            // Handle last word
            self.data[end_word_index] &= !last_word_mask;
        }
    }

    /// Returns the maximum potential items in the BitSet. This will be divisible by 64.
    fn len(&self) -> usize {
        self.data.len() * 64
    }

    /// Returns the index of the first bit that is set to `false`
    /// that occurs on or after the specified starting index.
    pub fn next_clear_bit(&self, from_index: usize) -> usize {
        let mut u = self.word_index(from_index);
        if u >= self.data.len() {
            return from_index;
        }

        let mut word = !self.data[u] & (u64::MAX << from_index);

        loop {
            if word != 0 {
                return (u * 64) + word.trailing_zeros() as usize;
            }
            u += 1;
            if u == self.data.len() {
                return self.data.len() * 64;
            }
            word = !self.data[u];
        }
    }

    pub fn set(&mut self, bit_index: usize) {
        self.data[bit_index / 64] |= 1u64 << (bit_index % 64);
    }
}

#[cfg(test)]
mod tests {
    use super::*;

    #[test]
    fn test_bitset() {
        let mut bitset = BitSet::new(64);
        assert_eq!(bitset.index(0), false);
        assert_eq!(bitset.index(1), false);
        assert_eq!(bitset.index(2), false);
        bitset.set(1);
        assert_eq!(bitset.index(0), false);
        assert_eq!(bitset.index(1), true);
        assert_eq!(bitset.index(2), false);
    }

    #[test]
    fn test_clear() {
        let mut bitset = BitSet::new(128);
        bitset.set(62);
        bitset.set(63);
        bitset.set(64);
        bitset.set(65);
        bitset.set(66);

        bitset.clear(63, 65);

        assert_eq!(bitset.index(62), true);
        assert_eq!(bitset.index(63), false);
        assert_eq!(bitset.index(64), false);
        assert_eq!(bitset.index(65), true);
        assert_eq!(bitset.index(66), true);
    }
}<|MERGE_RESOLUTION|>--- conflicted
+++ resolved
@@ -1,9 +1,4 @@
-<<<<<<< HEAD
-use azalea_buf::{BufReadError, McBufReadable, McBufWritable};
-use std::io::Write;
-=======
 use azalea_buf::McBuf;
->>>>>>> e0bcab53
 
 /// Represents Java's BitSet, a list of bits.
 #[derive(Debug, Clone, PartialEq, Eq, Hash, Default, McBuf)]
@@ -25,13 +20,6 @@
         (self.data[index / 64] & (1u64 << (index % 64))) != 0
     }
 
-<<<<<<< HEAD
-impl McBufReadable for BitSet {
-    fn read_from(buf: &mut &[u8]) -> Result<Self, BufReadError> {
-        Ok(Self {
-            data: Vec::<u64>::read_from(buf)?,
-        })
-=======
     fn check_range(&self, from_index: usize, to_index: usize) {
         assert!(
             from_index <= to_index,
@@ -39,7 +27,6 @@
             from_index,
             to_index
         );
->>>>>>> e0bcab53
     }
 
     fn word_index(&self, bit_index: usize) -> usize {
