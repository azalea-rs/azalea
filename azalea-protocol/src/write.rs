--- conflicted
+++ resolved
@@ -4,6 +4,7 @@
 use async_compression::tokio::bufread::ZlibEncoder;
 use azalea_buf::McBufVarWritable;
 use azalea_crypto::Aes128CfbEnc;
+use log::trace;
 use std::fmt::Debug;
 use thiserror::Error;
 use tokio::io::{AsyncReadExt, AsyncWrite, AsyncWriteExt};
@@ -87,10 +88,7 @@
     P: ProtocolPacket + Debug,
     W: AsyncWrite + Unpin + Send,
 {
-<<<<<<< HEAD
-=======
     trace!("Sending packet: {:?}", packet,);
->>>>>>> 9897cef5
     let mut buf = packet_encoder(packet).unwrap();
     if let Some(threshold) = compression_threshold {
         buf = compression_encoder(&buf, threshold).await.unwrap();
