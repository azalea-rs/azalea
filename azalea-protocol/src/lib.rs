//! A low-level crate to send and receive Minecraft packets.
//!
//! You should probably use [`azalea`] or [`azalea_client`] instead, as
//! `azalea_protocol` delegates much of the work, such as auth, to the user of
//! the crate.
//!
//! [`azalea`]: https://crates.io/crates/azalea
//! [`azalea_client`]: https://crates.io/crates/azalea-client
//!
//! See [`crate::connect::Connection`] for an example.

// this is necessary for thiserror backtraces
#![feature(error_generic_member_access)]

pub mod address;
pub mod common;
#[cfg(feature = "connecting")]
pub mod connect;
pub mod packets;
pub mod read;
pub mod resolve;
pub mod write;

#[doc(hidden)]
<<<<<<< HEAD
#[deprecated(note = "renamed to `resolve`.")]
=======
#[deprecated(note = "Renamed to resolve")]
>>>>>>> 7f761df3
pub mod resolver {
    pub use super::resolve::*;
}

#[doc(hidden)]
#[deprecated(note = "moved to `address::ServerAddr`.")]
pub type ServerAddress = address::ServerAddr;

#[cfg(test)]
mod tests {
    use std::io::Cursor;

    use uuid::Uuid;

    use crate::{
        packets::{
            Packet,
            game::s_chat::{LastSeenMessagesUpdate, ServerboundChat},
            login::{ServerboundLoginPacket, s_hello::ServerboundHello},
        },
        read::{compression_decoder, read_packet},
        write::{compression_encoder, serialize_packet, write_packet},
    };

    #[tokio::test]
    async fn test_hello_packet() {
        let packet = ServerboundHello {
            name: "test".to_string(),
            profile_id: Uuid::nil(),
        };
        let mut stream = Vec::new();
        write_packet(&packet.into_variant(), &mut stream, None, &mut None)
            .await
            .unwrap();

        assert_eq!(
            stream,
            [
                22, 0, 4, 116, 101, 115, 116, 0, 0, 0, 0, 0, 0, 0, 0, 0, 0, 0, 0, 0, 0, 0, 0
            ]
        );

        let mut stream = Cursor::new(stream);

        let _ = read_packet::<ServerboundLoginPacket, _>(
            &mut stream,
            &mut Cursor::new(Vec::new()),
            None,
            &mut None,
        )
        .await
        .unwrap();
    }

    #[tokio::test]
    async fn test_double_hello_packet() {
        let packet = ServerboundHello {
            name: "test".to_string(),
            profile_id: Uuid::nil(),
        }
        .into_variant();
        let mut stream = Vec::new();
        write_packet(&packet, &mut stream, None, &mut None)
            .await
            .unwrap();
        write_packet(&packet, &mut stream, None, &mut None)
            .await
            .unwrap();
        let mut stream = Cursor::new(stream);

        let mut buffer = Cursor::new(Vec::new());

        let _ = read_packet::<ServerboundLoginPacket, _>(&mut stream, &mut buffer, None, &mut None)
            .await
            .unwrap();
        let _ = read_packet::<ServerboundLoginPacket, _>(&mut stream, &mut buffer, None, &mut None)
            .await
            .unwrap();
    }

    #[tokio::test]
    async fn test_read_long_compressed_chat() {
        let compression_threshold = 256;

        let buf = serialize_packet(
            &ServerboundChat {
                message: "a".repeat(256),
                timestamp: 0,
                salt: 0,
                signature: None,
                last_seen_messages: LastSeenMessagesUpdate::default(),
            }
            .into_variant(),
        )
        .unwrap();

        let buf = compression_encoder(&buf, compression_threshold).unwrap();

        println!("{buf:?}");

        compression_decoder(&mut Cursor::new(&buf), compression_threshold).unwrap();
    }
}<|MERGE_RESOLUTION|>--- conflicted
+++ resolved
@@ -22,11 +22,7 @@
 pub mod write;
 
 #[doc(hidden)]
-<<<<<<< HEAD
 #[deprecated(note = "renamed to `resolve`.")]
-=======
-#[deprecated(note = "Renamed to resolve")]
->>>>>>> 7f761df3
 pub mod resolver {
     pub use super::resolve::*;
 }
