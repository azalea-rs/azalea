--- conflicted
+++ resolved
@@ -16,14 +16,8 @@
 use tokio::net::tcp::{OwnedReadHalf, OwnedWriteHalf};
 use tokio::net::TcpStream;
 
-<<<<<<< HEAD
-pub struct Connection<R: ProtocolPacket, W: ProtocolPacket> {
-    pub stream: TcpStream,
-    buffer: BytesMut,
-=======
 pub struct ReadConnection<R: ProtocolPacket> {
     pub read_stream: OwnedReadHalf,
->>>>>>> e0bcab53
     pub compression_threshold: Option<u32>,
     pub dec_cipher: Option<Aes128CfbDec>,
     _reading: PhantomData<R>,
@@ -47,12 +41,7 @@
 {
     pub async fn read(&mut self) -> Result<R, ReadPacketError> {
         read_packet::<R, _>(
-<<<<<<< HEAD
-            &mut self.stream,
-            &mut self.buffer,
-=======
             &mut self.read_stream,
->>>>>>> e0bcab53
             self.compression_threshold,
             &mut self.dec_cipher,
         )
@@ -114,15 +103,6 @@
         let (read_stream, write_stream) = stream.into_split();
 
         Ok(Connection {
-<<<<<<< HEAD
-            stream,
-            buffer: BytesMut::with_capacity(4096),
-            compression_threshold: None,
-            enc_cipher: None,
-            dec_cipher: None,
-            _reading: PhantomData,
-            _writing: PhantomData,
-=======
             reader: ReadConnection {
                 read_stream,
                 compression_threshold: None,
@@ -135,7 +115,6 @@
                 enc_cipher: None,
                 _writing: PhantomData,
             },
->>>>>>> e0bcab53
         })
     }
 
@@ -185,15 +164,6 @@
         W2: ProtocolPacket + Debug,
     {
         Connection {
-<<<<<<< HEAD
-            stream: connection.stream,
-            buffer: BytesMut::with_capacity(4096),
-            compression_threshold: connection.compression_threshold,
-            enc_cipher: connection.enc_cipher,
-            dec_cipher: connection.dec_cipher,
-            _reading: PhantomData,
-            _writing: PhantomData,
-=======
             reader: ReadConnection {
                 read_stream: connection.reader.read_stream,
                 compression_threshold: connection.reader.compression_threshold,
@@ -206,7 +176,6 @@
                 enc_cipher: connection.writer.enc_cipher,
                 _writing: PhantomData,
             },
->>>>>>> e0bcab53
         }
     }
 }