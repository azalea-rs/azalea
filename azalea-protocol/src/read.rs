--- conflicted
+++ resolved
@@ -350,13 +350,8 @@
             .map_err(ReadPacketError::from)?;
     }
 
-<<<<<<< HEAD
     if tracing::enabled!(tracing::Level::TRACE) {
-        const DO_NOT_CUT_OFF_PACKET_LOGS: bool = true;
-=======
-    if log::log_enabled!(log::Level::Trace) {
         const DO_NOT_CUT_OFF_PACKET_LOGS: bool = false;
->>>>>>> 241c7527
 
         let buf_string: String = {
             if !DO_NOT_CUT_OFF_PACKET_LOGS && buf.len() > 500 {
