--- conflicted
+++ resolved
@@ -36,12 +36,8 @@
     pub group: String,
     pub category: CraftingBookCategory,
     pub ingredients: Vec<Ingredient>,
-<<<<<<< HEAD
-    pub result: ItemSlot,
-=======
-    pub result: Slot,
+    pub result: ItemSlot,
     pub show_notification: bool,
->>>>>>> 4865b772
 }
 
 #[derive(Clone, Debug, Copy, McBuf)]
@@ -76,12 +72,8 @@
         for _ in 0..width * height {
             ingredients.push(Ingredient::read_from(buf)?);
         }
-<<<<<<< HEAD
         let result = ItemSlot::read_from(buf)?;
-=======
-        let result = Slot::read_from(buf)?;
         let show_notification = bool::read_from(buf)?;
->>>>>>> 4865b772
 
         Ok(ShapedRecipe {
             width,
@@ -128,7 +120,7 @@
     pub template: Ingredient,
     pub base: Ingredient,
     pub addition: Ingredient,
-    pub result: Slot,
+    pub result: ItemSlot,
 }
 
 #[derive(Clone, Debug, McBuf)]
