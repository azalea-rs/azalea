use azalea_buf::AzBuf;
use azalea_protocol_macros::ClientboundGamePacket;

<<<<<<< HEAD
#[derive(Clone, Debug, AzBuf, ClientboundGamePacket)]
=======
use super::s_debug_sample_subscription::RemoteDebugSampleType;

#[derive(Clone, Debug, AzBuf, PartialEq, ClientboundGamePacket)]
>>>>>>> 730297cf
pub struct ClientboundDebugSample {
    pub sample: Vec<u64>,
    pub debug_sample_type: RemoteDebugSampleType,
}

#[derive(Clone, Copy, Debug, AzBuf)]
pub enum RemoteDebugSampleType {
    TickTime,
}<|MERGE_RESOLUTION|>--- conflicted
+++ resolved
@@ -1,19 +1,13 @@
 use azalea_buf::AzBuf;
 use azalea_protocol_macros::ClientboundGamePacket;
 
-<<<<<<< HEAD
-#[derive(Clone, Debug, AzBuf, ClientboundGamePacket)]
-=======
-use super::s_debug_sample_subscription::RemoteDebugSampleType;
-
 #[derive(Clone, Debug, AzBuf, PartialEq, ClientboundGamePacket)]
->>>>>>> 730297cf
 pub struct ClientboundDebugSample {
     pub sample: Vec<u64>,
     pub debug_sample_type: RemoteDebugSampleType,
 }
 
-#[derive(Clone, Copy, Debug, AzBuf)]
+#[derive(Clone, Copy, Debug, AzBuf, PartialEq)]
 pub enum RemoteDebugSampleType {
     TickTime,
 }