use self::registry::RegistryHolder;
use azalea_buf::McBuf;
use azalea_core::{GameType, GlobalPos, OptionalGameType, ResourceLocation};
use azalea_protocol_macros::ClientboundGamePacket;

/// The first packet sent by the server to the client after login.
///
/// This packet contains information about the state of the player, the
/// world, and the registry.
#[derive(Clone, Debug, McBuf, ClientboundGamePacket)]
pub struct ClientboundLoginPacket {
    pub player_id: u32,
    pub hardcore: bool,
    pub game_type: GameType,
    pub previous_game_type: OptionalGameType,
    pub levels: Vec<ResourceLocation>,
    pub registry_holder: RegistryHolder,
    pub dimension_type: ResourceLocation,
    pub dimension: ResourceLocation,
    pub seed: i64,
    #[var]
    pub max_players: i32,
    #[var]
    pub chunk_radius: u32,
    #[var]
    pub simulation_distance: u32,
    pub reduced_debug_info: bool,
    pub show_death_screen: bool,
    pub is_debug: bool,
    pub is_flat: bool,
    pub last_death_location: Option<GlobalPos>,
}

pub mod registry {
    //! [ClientboundLoginPacket](super::ClientboundLoginPacket) Registry
    //! Structures
    //!
    //! This module contains the structures used to represent the registry
    //! sent to the client upon login. This contains a lot of information about
    //! the game, including the types of chat messages, dimensions, and
    //! biomes.

    use azalea_buf::{BufReadError, McBufReadable, McBufWritable};
    use azalea_core::ResourceLocation;
    use azalea_nbt::Tag;
    use serde::{de, Deserialize, Deserializer, Serialize, Serializer};
    use std::{collections::HashMap, io::Cursor};

    /// The base of the registry.
    ///
    /// This is the registry that is sent to the client upon login.
    ///
    /// As a tag, it is a compound tag that only contains a single compound tag.
    #[derive(Debug, Clone, Serialize, Deserialize)]
    #[cfg_attr(feature = "strict_registry", serde(deny_unknown_fields))]
    pub struct RegistryHolder {
        #[serde(rename = "")]
        pub root: RegistryRoot,
    }

    impl TryFrom<Tag> for RegistryHolder {
        type Error = serde_json::Error;

        fn try_from(value: Tag) -> Result<Self, Self::Error> {
            serde_json::from_value(serde_json::to_value(value)?)
        }
    }

    impl TryInto<Tag> for RegistryHolder {
        type Error = serde_json::Error;

        fn try_into(self) -> Result<Tag, Self::Error> {
            serde_json::from_value(serde_json::to_value(self)?)
        }
    }

    impl McBufReadable for RegistryHolder {
        fn read_from(buf: &mut Cursor<&[u8]>) -> Result<Self, BufReadError> {
            RegistryHolder::try_from(Tag::read_from(buf)?)
                .map_err(|e| BufReadError::Deserialization { source: e })
        }
    }

    impl McBufWritable for RegistryHolder {
        fn write_into(&self, buf: &mut impl std::io::Write) -> Result<(), std::io::Error> {
            TryInto::<Tag>::try_into(self.clone())?.write_into(buf)
        }
    }

    /// The main part of the registry.
    ///
    /// The only field of [`RegistryHolder`].
    /// Contains information from the server about chat, dimensions,
    /// and world generation.
    #[derive(Debug, Clone, Serialize, Deserialize)]
    #[cfg_attr(feature = "strict_registry", serde(deny_unknown_fields))]
    pub struct RegistryRoot {
<<<<<<< HEAD
        #[serde(rename = "minecraft:trim_material")]
        pub trim_material: RegistryType<TrimMaterialElement>,
=======
        #[cfg(feature = "strict_registry")]
>>>>>>> 1ff24959
        #[serde(rename = "minecraft:chat_type")]
        pub chat_type: RegistryType<ChatTypeElement>,

        #[cfg(not(feature = "strict_registry"))]
        #[serde(rename = "minecraft:chat_type")]
        pub chat_type: Tag,

        #[serde(rename = "minecraft:dimension_type")]
        pub dimension_type: RegistryType<DimensionTypeElement>,

        #[cfg(feature = "strict_registry")]
        #[serde(rename = "minecraft:worldgen/biome")]
        pub world_type: RegistryType<WorldTypeElement>,
<<<<<<< HEAD
        #[serde(rename = "minecraft:trim_pattern")]
        pub trim_pattern: RegistryType<TrimPatternElement>,
        #[serde(rename = "minecraft:damage_type")]
        pub damage_type: RegistryType<DamageTypeElement>,
=======

        #[cfg(not(feature = "strict_registry"))]
        #[serde(rename = "minecraft:worldgen/biome")]
        pub world_type: Tag,
>>>>>>> 1ff24959
    }

    /// A collection of values for a certain type of registry data.
    #[derive(Debug, Clone, Serialize, Deserialize)]
    #[cfg_attr(feature = "strict_registry", serde(deny_unknown_fields))]
    pub struct RegistryType<T> {
        #[serde(rename = "type")]
        pub kind: ResourceLocation,
        pub value: Vec<TypeValue<T>>,
    }

    /// A value for a certain type of registry data.
    #[derive(Debug, Clone, Serialize, Deserialize)]
    #[cfg_attr(feature = "strict_registry", serde(deny_unknown_fields))]
    pub struct TypeValue<T> {
        pub id: u32,
        pub name: ResourceLocation,
        pub element: T,
    }

    #[derive(Debug, Clone, Serialize, Deserialize)]
    #[cfg_attr(feature = "strict_registry", serde(deny_unknown_fields))]
    pub struct TrimMaterialElement {
        pub asset_name: String,
        pub ingredient: ResourceLocation,
        pub item_model_index: f32,
        pub override_armor_materials: HashMap<String, String>,
        #[serde(default)]
        #[serde(skip_serializing_if = "Option::is_none")]
        pub description: Option<String>,
    }

    /// Data about a kind of chat message
    #[derive(Debug, Clone, Serialize, Deserialize)]
    #[cfg_attr(feature = "strict_registry", serde(deny_unknown_fields))]
    pub struct ChatTypeElement {
        pub chat: ChatTypeData,
        pub narration: ChatTypeData,
    }

    /// Data about a chat message.
    #[derive(Debug, Clone, Serialize, Deserialize)]
    #[cfg_attr(feature = "strict_registry", serde(deny_unknown_fields))]
    pub struct ChatTypeData {
        pub translation_key: String,
        pub parameters: Vec<String>,
        #[serde(default)]
        #[serde(skip_serializing_if = "Option::is_none")]
        pub style: Option<ChatTypeStyle>,
    }

    /// The style of a chat message.
    #[derive(Debug, Clone, Serialize, Deserialize)]
    #[cfg_attr(feature = "strict_registry", serde(deny_unknown_fields))]
    pub struct ChatTypeStyle {
        #[serde(default)]
        #[serde(skip_serializing_if = "Option::is_none")]
        pub color: Option<String>,
        #[serde(default)]
        #[serde(skip_serializing_if = "Option::is_none")]
        #[serde(with = "Convert")]
        pub bold: Option<bool>,
        #[serde(default)]
        #[serde(skip_serializing_if = "Option::is_none")]
        #[serde(with = "Convert")]
        pub italic: Option<bool>,
        #[serde(default)]
        #[serde(skip_serializing_if = "Option::is_none")]
        #[serde(with = "Convert")]
        pub underlined: Option<bool>,
        #[serde(default)]
        #[serde(skip_serializing_if = "Option::is_none")]
        #[serde(with = "Convert")]
        pub strikethrough: Option<bool>,
        #[serde(default)]
        #[serde(skip_serializing_if = "Option::is_none")]
        #[serde(with = "Convert")]
        pub obfuscated: Option<bool>,
    }

    /// Dimension attributes.
    #[cfg(feature = "strict_registry")]
    #[derive(Debug, Clone, Serialize, Deserialize)]
    #[serde(deny_unknown_fields)]
    pub struct DimensionTypeElement {
        pub ambient_light: f32,
        #[serde(with = "Convert")]
        pub bed_works: bool,
        pub coordinate_scale: f32,
        pub effects: ResourceLocation,
        #[serde(default)]
        #[serde(skip_serializing_if = "Option::is_none")]
        pub fixed_time: Option<u32>,
        #[serde(with = "Convert")]
        pub has_ceiling: bool,
        #[serde(with = "Convert")]
        pub has_raids: bool,
        #[serde(with = "Convert")]
        pub has_skylight: bool,
        pub height: u32,
        pub infiniburn: ResourceLocation,
        pub logical_height: u32,
        pub min_y: i32,
        pub monster_spawn_block_light_limit: u32,
        pub monster_spawn_light_level: MonsterSpawnLightLevel,
        #[serde(with = "Convert")]
        pub natural: bool,
        #[serde(with = "Convert")]
        pub piglin_safe: bool,
        #[serde(with = "Convert")]
        pub respawn_anchor_works: bool,
        #[serde(with = "Convert")]
        pub ultrawarm: bool,
    }

    /// Dimension attributes.
    #[cfg(not(feature = "strict_registry"))]
    #[derive(Debug, Clone, Serialize, Deserialize)]
    pub struct DimensionTypeElement {
        pub height: u32,
        pub min_y: i32,
    }

    /// The light level at which monsters can spawn.
    ///
    /// This can be either a single minimum value, or a formula with a min and
    /// max.
    #[derive(Debug, Clone, Serialize, Deserialize)]
    #[serde(untagged)]
    #[cfg_attr(feature = "strict_registry", serde(deny_unknown_fields))]
    pub enum MonsterSpawnLightLevel {
        /// A simple minimum value.
        Simple(u32),
        /// A complex value with a type, minimum, and maximum.
        /// Vanilla minecraft only uses one type, "minecraft:uniform".
        Complex {
            #[serde(rename = "type")]
            kind: ResourceLocation,
            value: MonsterSpawnLightLevelValues,
        },
    }

    /// The min and max light levels at which monsters can spawn.
    ///
    /// Values are inclusive.
    #[derive(Debug, Copy, Clone, Serialize, Deserialize)]
    #[cfg_attr(feature = "strict_registry", serde(deny_unknown_fields))]
    pub struct MonsterSpawnLightLevelValues {
        #[serde(rename = "min_inclusive")]
        pub min: u32,
        #[serde(rename = "max_inclusive")]
        pub max: u32,
    }

    /// Biome attributes.
    #[derive(Debug, Clone, Serialize, Deserialize)]
    #[cfg_attr(feature = "strict_registry", serde(deny_unknown_fields))]
    pub struct WorldTypeElement {
        #[serde(with = "Convert")]
        pub has_precipitation: bool,
        pub temperature: f32,
        #[serde(default)]
        #[serde(skip_serializing_if = "Option::is_none")]
        pub temperature_modifier: Option<String>,
        pub downfall: f32,
        pub effects: BiomeEffects,
    }

    /// The precipitation of a biome.
    #[derive(Debug, PartialEq, Eq, Copy, Clone, Serialize, Deserialize)]
    #[cfg_attr(feature = "strict_registry", serde(deny_unknown_fields))]
    pub enum BiomePrecipitation {
        #[serde(rename = "none")]
        None,
        #[serde(rename = "rain")]
        Rain,
        #[serde(rename = "snow")]
        Snow,
    }

    /// The effects of a biome.
    ///
    /// This includes the sky, fog, water, and grass color,
    /// as well as music and other sound effects.
    #[derive(Debug, Clone, Serialize, Deserialize)]
    #[cfg_attr(feature = "strict_registry", serde(deny_unknown_fields))]
    pub struct BiomeEffects {
        pub sky_color: u32,
        pub fog_color: u32,
        pub water_color: u32,
        pub water_fog_color: u32,
        #[serde(default)]
        #[serde(skip_serializing_if = "Option::is_none")]
        pub foliage_color: Option<u32>,
        #[serde(default)]
        #[serde(skip_serializing_if = "Option::is_none")]
        pub grass_color: Option<u32>,
        #[serde(default)]
        #[serde(skip_serializing_if = "Option::is_none")]
        pub grass_color_modifier: Option<String>,
        #[serde(default)]
        #[serde(skip_serializing_if = "Option::is_none")]
        pub music: Option<BiomeMusic>,
        pub mood_sound: BiomeMoodSound,
        #[serde(default)]
        #[serde(skip_serializing_if = "Option::is_none")]
        pub additions_sound: Option<AdditionsSound>,
        #[serde(default)]
        #[serde(skip_serializing_if = "Option::is_none")]
        pub ambient_sound: Option<ResourceLocation>,
        #[serde(default)]
        #[serde(skip_serializing_if = "Option::is_none")]
        pub particle: Option<BiomeParticle>,
    }

    /// The music of the biome.
    ///
    /// Some biomes have unique music that only play when inside them.
    #[derive(Debug, Clone, Serialize, Deserialize)]
    #[cfg_attr(feature = "strict_registry", serde(deny_unknown_fields))]
    pub struct BiomeMusic {
        #[serde(with = "Convert")]
        pub replace_current_music: bool,
        pub max_delay: u32,
        pub min_delay: u32,
        pub sound: ResourceLocation,
    }

    #[derive(Debug, Clone, Serialize, Deserialize)]
    #[cfg_attr(feature = "strict_registry", serde(deny_unknown_fields))]
    pub struct BiomeMoodSound {
        pub tick_delay: u32,
        pub block_search_extent: u32,
        pub offset: f32,
        pub sound: ResourceLocation,
    }

    #[derive(Debug, Clone, Serialize, Deserialize)]
    #[cfg_attr(feature = "strict_registry", serde(deny_unknown_fields))]
    pub struct AdditionsSound {
        pub tick_chance: f32,
        pub sound: ResourceLocation,
    }

    /// Biome particles.
    ///
    /// Some biomes have particles that spawn in the air.
    #[derive(Debug, Clone, Serialize, Deserialize)]
    #[cfg_attr(feature = "strict_registry", serde(deny_unknown_fields))]
    pub struct BiomeParticle {
        pub probability: f32,
        pub options: HashMap<String, String>,
    }

    #[derive(Debug, Clone, Serialize, Deserialize)]
    #[cfg_attr(feature = "strict_registry", serde(deny_unknown_fields))]
    pub struct TrimPatternElement {
        #[serde(flatten)]
        pub pattern: HashMap<String, String>,
    }

    #[derive(Debug, Clone, Serialize, Deserialize)]
    #[cfg_attr(feature = "strict_registry", serde(deny_unknown_fields))]
    pub struct DamageTypeElement {
        pub message_id: String,
        pub scaling: String,
        pub exhaustion: f32,
        #[serde(default)]
        #[serde(skip_serializing_if = "Option::is_none")]
        pub effects: Option<String>,
        #[serde(default)]
        #[serde(skip_serializing_if = "Option::is_none")]
        pub death_message_type: Option<String>,
    }

    // Using a trait because you can't implement methods for
    // types you don't own, in this case Option<bool> and bool.
    trait Convert: Sized {
        fn serialize<S>(&self, serializer: S) -> Result<S::Ok, S::Error>
        where
            S: Serializer;

        fn deserialize<'de, D>(deserializer: D) -> Result<Self, D::Error>
        where
            D: Deserializer<'de>;
    }

    // Convert between bool and u8
    impl Convert for bool {
        fn serialize<S>(&self, serializer: S) -> Result<S::Ok, S::Error>
        where
            S: Serializer,
        {
            serializer.serialize_u8(if *self { 1 } else { 0 })
        }

        fn deserialize<'de, D>(deserializer: D) -> Result<bool, D::Error>
        where
            D: Deserializer<'de>,
        {
            convert::<D>(u8::deserialize(deserializer)?)
        }
    }

    // Convert between Option<bool> and u8
    impl Convert for Option<bool> {
        fn serialize<S>(&self, serializer: S) -> Result<S::Ok, S::Error>
        where
            S: Serializer,
        {
            if let Some(value) = self {
                Convert::serialize(value, serializer)
            } else {
                serializer.serialize_none()
            }
        }

        fn deserialize<'de, D>(deserializer: D) -> Result<Option<bool>, D::Error>
        where
            D: Deserializer<'de>,
        {
            if let Some(value) = Option::<u8>::deserialize(deserializer)? {
                Ok(Some(convert::<D>(value)?))
            } else {
                Ok(None)
            }
        }
    }

    // Deserializing logic here to deduplicate code
    fn convert<'de, D>(value: u8) -> Result<bool, D::Error>
    where
        D: Deserializer<'de>,
    {
        match value {
            0 => Ok(false),
            1 => Ok(true),
            other => Err(de::Error::invalid_value(
                de::Unexpected::Unsigned(other as u64),
                &"zero or one",
            )),
        }
    }
}

#[cfg(test)]
mod tests {
<<<<<<< HEAD
    use super::registry::{
        ChatTypeElement, DamageTypeElement, DimensionTypeElement, RegistryHolder, RegistryRoot,
        RegistryType, TrimMaterialElement, TrimPatternElement, WorldTypeElement,
    };
=======
    use super::registry::{DimensionTypeElement, RegistryHolder, RegistryRoot, RegistryType};
>>>>>>> 1ff24959
    use azalea_core::ResourceLocation;
    use azalea_nbt::Tag;

    #[test]
    fn test_convert() {
        // Do NOT use Tag::End, they should be Tag::Compound.
        // This is just for testing.
        let registry = RegistryHolder {
            root: RegistryRoot {
<<<<<<< HEAD
                trim_material: RegistryType::<TrimMaterialElement> {
                    kind: ResourceLocation::new("minecraft:trim_material").unwrap(),
                    value: Vec::new(),
                },
                chat_type: RegistryType::<ChatTypeElement> {
                    kind: ResourceLocation::new("minecraft:chat_type").unwrap(),
                    value: Vec::new(),
                },
=======
                chat_type: Tag::End,
>>>>>>> 1ff24959
                dimension_type: RegistryType::<DimensionTypeElement> {
                    kind: ResourceLocation::new("minecraft:dimension_type").unwrap(),
                    value: Vec::new(),
                },
<<<<<<< HEAD
                world_type: RegistryType::<WorldTypeElement> {
                    kind: ResourceLocation::new("minecraft:worldgen/biome").unwrap(),
                    value: Vec::new(),
                },
                trim_pattern: RegistryType::<TrimPatternElement> {
                    kind: ResourceLocation::new("minecraft:trim_pattern").unwrap(),
                    value: Vec::new(),
                },
                damage_type: RegistryType::<DamageTypeElement> {
                    kind: ResourceLocation::new("minecraft:damage_type").unwrap(),
                    value: Vec::new(),
                },
=======
                world_type: Tag::End,
>>>>>>> 1ff24959
            },
        };

        let tag: Tag = registry.try_into().unwrap();
        let root = tag
            .as_compound()
            .unwrap()
            .get("")
            .unwrap()
            .as_compound()
            .unwrap();

        let dimension = root
            .get("minecraft:dimension_type")
            .unwrap()
            .as_compound()
            .unwrap();
        let dimension_type = dimension.get("type").unwrap().as_string().unwrap();
        assert!(dimension_type == "minecraft:dimension_type");
    }
}<|MERGE_RESOLUTION|>--- conflicted
+++ resolved
@@ -95,15 +95,16 @@
     #[derive(Debug, Clone, Serialize, Deserialize)]
     #[cfg_attr(feature = "strict_registry", serde(deny_unknown_fields))]
     pub struct RegistryRoot {
-<<<<<<< HEAD
+        #[cfg(feature = "strict_registry")]
         #[serde(rename = "minecraft:trim_material")]
         pub trim_material: RegistryType<TrimMaterialElement>,
-=======
+        #[cfg(not(feature = "strict_registry"))]
+        #[serde(rename = "minecraft:trim_material")]
+        pub trim_material: Tag,
+
         #[cfg(feature = "strict_registry")]
->>>>>>> 1ff24959
         #[serde(rename = "minecraft:chat_type")]
         pub chat_type: RegistryType<ChatTypeElement>,
-
         #[cfg(not(feature = "strict_registry"))]
         #[serde(rename = "minecraft:chat_type")]
         pub chat_type: Tag,
@@ -114,17 +115,23 @@
         #[cfg(feature = "strict_registry")]
         #[serde(rename = "minecraft:worldgen/biome")]
         pub world_type: RegistryType<WorldTypeElement>,
-<<<<<<< HEAD
-        #[serde(rename = "minecraft:trim_pattern")]
-        pub trim_pattern: RegistryType<TrimPatternElement>,
-        #[serde(rename = "minecraft:damage_type")]
-        pub damage_type: RegistryType<DamageTypeElement>,
-=======
-
         #[cfg(not(feature = "strict_registry"))]
         #[serde(rename = "minecraft:worldgen/biome")]
         pub world_type: Tag,
->>>>>>> 1ff24959
+
+        #[cfg(feature = "strict_registry")]
+        #[serde(rename = "minecraft:trim_pattern")]
+        pub trim_pattern: RegistryType<TrimPatternElement>,
+        #[cfg(not(feature = "strict_registry"))]
+        #[serde(rename = "minecraft:trim_pattern")]
+        pub trim_pattern: Tag,
+
+        #[cfg(feature = "strict_registry")]
+        #[serde(rename = "minecraft:damage_type")]
+        pub damage_type: RegistryType<DamageTypeElement>,
+        #[cfg(not(feature = "strict_registry"))]
+        #[serde(rename = "minecraft:damage_type")]
+        pub damage_type: Tag,
     }
 
     /// A collection of values for a certain type of registry data.
@@ -472,14 +479,7 @@
 
 #[cfg(test)]
 mod tests {
-<<<<<<< HEAD
-    use super::registry::{
-        ChatTypeElement, DamageTypeElement, DimensionTypeElement, RegistryHolder, RegistryRoot,
-        RegistryType, TrimMaterialElement, TrimPatternElement, WorldTypeElement,
-    };
-=======
     use super::registry::{DimensionTypeElement, RegistryHolder, RegistryRoot, RegistryType};
->>>>>>> 1ff24959
     use azalea_core::ResourceLocation;
     use azalea_nbt::Tag;
 
@@ -489,38 +489,15 @@
         // This is just for testing.
         let registry = RegistryHolder {
             root: RegistryRoot {
-<<<<<<< HEAD
-                trim_material: RegistryType::<TrimMaterialElement> {
-                    kind: ResourceLocation::new("minecraft:trim_material").unwrap(),
-                    value: Vec::new(),
-                },
-                chat_type: RegistryType::<ChatTypeElement> {
-                    kind: ResourceLocation::new("minecraft:chat_type").unwrap(),
-                    value: Vec::new(),
-                },
-=======
+                trim_material: Tag::End,
                 chat_type: Tag::End,
->>>>>>> 1ff24959
                 dimension_type: RegistryType::<DimensionTypeElement> {
                     kind: ResourceLocation::new("minecraft:dimension_type").unwrap(),
                     value: Vec::new(),
                 },
-<<<<<<< HEAD
-                world_type: RegistryType::<WorldTypeElement> {
-                    kind: ResourceLocation::new("minecraft:worldgen/biome").unwrap(),
-                    value: Vec::new(),
-                },
-                trim_pattern: RegistryType::<TrimPatternElement> {
-                    kind: ResourceLocation::new("minecraft:trim_pattern").unwrap(),
-                    value: Vec::new(),
-                },
-                damage_type: RegistryType::<DamageTypeElement> {
-                    kind: ResourceLocation::new("minecraft:damage_type").unwrap(),
-                    value: Vec::new(),
-                },
-=======
                 world_type: Tag::End,
->>>>>>> 1ff24959
+                trim_pattern: Tag::End,
+                damage_type: Tag::End,
             },
         };
 
