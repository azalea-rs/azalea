--- conflicted
+++ resolved
@@ -5,10 +5,6 @@
     identifier::Identifier,
     position::GlobalPos,
     registry_holder::{DimensionTypeElement, RegistryHolder},
-<<<<<<< HEAD
-    resource_location::Identifier,
-=======
->>>>>>> 5ef9ab93
 };
 use tracing::error;
 
