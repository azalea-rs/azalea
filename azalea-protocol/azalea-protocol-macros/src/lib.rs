--- conflicted
+++ resolved
@@ -247,20 +247,14 @@
         clientbound_read_match_contents.extend(quote! {
             #id => {
                 let data = #module::#name::read(buf).map_err(|e| crate::read::ReadPacketError::Parse { source: e, packet_id: #id, packet_name: #name_litstr.to_string() })?;
-<<<<<<< HEAD
-                let mut leftover = Vec::new();
-                let _ = std::io::Read::read_to_end(buf, &mut leftover);
-                if !leftover.is_empty() {
-                    return Err(crate::read::ReadPacketError::LeftoverData { packet_name: #name_litstr.to_string(), data: leftover });
-=======
                 #[cfg(debug_assertions)]
                 {
                     let mut leftover = Vec::new();
-                    let _ = buf.read_to_end(&mut leftover);
+                    let _ = std::io::Read::read_to_end(buf, &mut leftover);
                     if !leftover.is_empty() {
                         return Err(crate::read::ReadPacketError::LeftoverData { packet_name: #name_litstr.to_string(), data: leftover });
+
                     }
->>>>>>> f7e761df
                 }
                 data
             },
