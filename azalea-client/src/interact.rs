use std::ops::AddAssign;

use azalea_block::BlockState;
use azalea_core::{BlockHitResult, BlockPos, Direction, GameMode, Vec3};
use azalea_entity::{
    clamp_look_direction, view_vector, Attributes, EyeHeight, LocalEntity, LookDirection, Position,
};
use azalea_inventory::{ItemSlot, ItemSlotData};
use azalea_nbt::NbtList;
use azalea_physics::clip::{BlockShapeType, ClipContext, FluidPickType};
use azalea_protocol::packets::game::{
    serverbound_interact_packet::InteractionHand,
    serverbound_swing_packet::ServerboundSwingPacket,
    serverbound_use_item_on_packet::{BlockHit, ServerboundUseItemOnPacket},
};
use azalea_world::{Instance, InstanceContainer, InstanceName};
use bevy_app::{App, Plugin, Update};
use bevy_ecs::{
    component::Component,
    entity::Entity,
    event::{Event, EventReader, EventWriter},
    query::{Changed, With},
    schedule::IntoSystemConfigs,
    system::{Commands, Query, Res},
};
use derive_more::{Deref, DerefMut};
use log::warn;

use crate::{
<<<<<<< HEAD
    inventory::InventoryComponent,
    local_player::{
        handle_send_packet_event, LocalGameMode, PermissionLevel, PlayerAbilities, SendPacketEvent,
    },
    Client,
=======
    client::{PermissionLevel, PlayerAbilities},
    inventory::{InventoryComponent, InventorySet},
    local_player::{handle_send_packet_event, LocalGameMode, SendPacketEvent},
    Client, LocalPlayer,
>>>>>>> bf8f533d
};

/// A plugin that allows clients to interact with blocks in the world.
pub struct InteractPlugin;
impl Plugin for InteractPlugin {
    fn build(&self, app: &mut App) {
        app.add_event::<BlockInteractEvent>()
            .add_event::<SwingArmEvent>()
            .add_systems(
                Update,
                (
                    (
                        update_hit_result_component.after(clamp_look_direction),
                        handle_block_interact_event,
                        handle_swing_arm_event,
                    )
                        .before(handle_send_packet_event)
                        .chain(),
                    update_modifiers_for_held_item
                        .after(InventorySet)
                        .after(crate::movement::walk_listener),
                ),
            );
    }
}

impl Client {
    /// Right click a block. The behavior of this depends on the target block,
    /// and it'll either place the block you're holding in your hand or use the
    /// block you clicked (like toggling a lever).
    ///
    /// Note that this may trigger anticheats as it doesn't take into account
    /// whether you're actually looking at the block.
    pub fn block_interact(&mut self, position: BlockPos) {
        self.ecs.lock().send_event(BlockInteractEvent {
            entity: self.entity,
            position,
        });
    }
}

/// Right click a block. The behavior of this depends on the target block,
/// and it'll either place the block you're holding in your hand or use the
/// block you clicked (like toggling a lever).
#[derive(Event)]
pub struct BlockInteractEvent {
    /// The local player entity that's opening the container.
    pub entity: Entity,
    /// The coordinates of the container.
    pub position: BlockPos,
}

/// A component that contains the number of changes this client has made to
/// blocks.
#[derive(Component, Copy, Clone, Debug, Default, Deref)]
pub struct CurrentSequenceNumber(u32);

impl AddAssign<u32> for CurrentSequenceNumber {
    fn add_assign(&mut self, rhs: u32) {
        self.0 += rhs;
    }
}

/// A component that contains the block that the player is currently looking at.
#[derive(Component, Clone, Debug, Deref, DerefMut)]
pub struct HitResultComponent(BlockHitResult);

pub fn handle_block_interact_event(
    mut events: EventReader<BlockInteractEvent>,
    mut query: Query<(Entity, &mut CurrentSequenceNumber, &HitResultComponent)>,
    mut send_packet_events: EventWriter<SendPacketEvent>,
) {
    for event in events.iter() {
        let Ok((entity, mut sequence_number, hit_result)) = query.get_mut(event.entity) else {
            warn!("Sent BlockInteractEvent for entity that doesn't have the required components");
            continue;
        };

        // TODO: check to make sure we're within the world border

        *sequence_number += 1;

        // minecraft also does the interaction client-side (so it looks like clicking a
        // button is instant) but we don't really need that

        // the block_hit data will depend on whether we're looking at the block and
        // whether we can reach it

        let block_hit = if hit_result.block_pos == event.position {
            // we're looking at the block :)
            BlockHit {
                block_pos: hit_result.block_pos,
                direction: hit_result.direction,
                location: hit_result.location,
                inside: hit_result.inside,
            }
        } else {
            // we're not looking at the block, so make up some numbers
            BlockHit {
                block_pos: event.position,
                direction: Direction::Up,
                location: event.position.center(),
                inside: false,
            }
        };

        send_packet_events.send(SendPacketEvent {
            entity,
            packet: ServerboundUseItemOnPacket {
                hand: InteractionHand::MainHand,
                block_hit,
                sequence: sequence_number.0,
            }
            .get(),
        })
    }
}

#[allow(clippy::type_complexity)]
pub fn update_hit_result_component(
    mut commands: Commands,
    mut query: Query<(
        Entity,
        Option<&mut HitResultComponent>,
        &LocalGameMode,
        &Position,
        &EyeHeight,
        &LookDirection,
        &InstanceName,
    )>,
    instance_container: Res<InstanceContainer>,
) {
    for (entity, hit_result_ref, game_mode, position, eye_height, look_direction, world_name) in
        &mut query
    {
        let pick_range = if game_mode.current == GameMode::Creative {
            6.
        } else {
            4.5
        };
        let eye_position = Vec3 {
            x: position.x,
            y: position.y + **eye_height as f64,
            z: position.z,
        };

        let Some(instance_lock) = instance_container.get(world_name) else {
            continue;
        };
        let instance = instance_lock.read();

        let hit_result = pick(look_direction, &eye_position, &instance, pick_range);
        if let Some(mut hit_result_ref) = hit_result_ref {
            **hit_result_ref = hit_result;
        } else {
            commands
                .entity(entity)
                .insert(HitResultComponent(hit_result));
        }
    }
}

/// Get the block that a player would be looking at if their eyes were at the
/// given direction and position.
///
/// If you need to get the block the player is looking at right now, use
/// [`HitResultComponent`].
pub fn pick(
    look_direction: &LookDirection,
    eye_position: &Vec3,
    instance: &Instance,
    pick_range: f64,
) -> BlockHitResult {
    let view_vector = view_vector(look_direction);
    let end_position = eye_position + &(view_vector * pick_range);
    azalea_physics::clip::clip(
        &instance.chunks,
        ClipContext {
            from: *eye_position,
            to: end_position,
            block_shape_type: BlockShapeType::Outline,
            fluid_pick_type: FluidPickType::None,
        },
    )
}

/// Whether we can't interact with the block, based on your gamemode. If
/// this is false, then we can interact with the block.
///
/// Passing the inventory, block position, and instance is necessary for the
/// adventure mode check.
pub fn check_is_interaction_restricted(
    instance: &Instance,
    block_pos: &BlockPos,
    game_mode: &GameMode,
    inventory: &InventoryComponent,
) -> bool {
    match game_mode {
        GameMode::Adventure => {
            // vanilla checks for abilities.mayBuild here but servers have no
            // way of modifying that

            let held_item = inventory.held_item();
            if let ItemSlot::Present(item) = &held_item {
                let block = instance.chunks.get_block_state(block_pos);
                let Some(block) = block else {
                    // block isn't loaded so just say that it is restricted
                    return true;
                };
                check_block_can_be_broken_by_item_in_adventure_mode(item, &block)
            } else {
                true
            }
        }
        GameMode::Spectator => true,
        _ => false,
    }
}

/// Check if the item has the `CanDestroy` tag for the block.
pub fn check_block_can_be_broken_by_item_in_adventure_mode(
    item: &ItemSlotData,
    _block: &BlockState,
) -> bool {
    // minecraft caches the last checked block but that's kind of an unnecessary
    // optimization and makes the code too complicated

    let Some(can_destroy) = item
        .nbt
        .as_compound()
        .and_then(|nbt| nbt.get("tag").and_then(|nbt| nbt.as_compound()))
        .and_then(|nbt| nbt.get("CanDestroy").and_then(|nbt| nbt.as_list()))
    else {
        // no CanDestroy tag
        return false;
    };

    let NbtList::String(_can_destroy) = can_destroy else {
        // CanDestroy tag must be a list of strings
        return false;
    };

    false

    // for block_predicate in can_destroy {
    //     // TODO
    //     // defined in BlockPredicateArgument.java
    // }

    // true
}

pub fn can_use_game_master_blocks(
    abilities: &PlayerAbilities,
    permission_level: &PermissionLevel,
) -> bool {
    abilities.instant_break && **permission_level >= 2
}

/// Swing your arm. This is purely a visual effect and won't interact with
/// anything in the world.
#[derive(Event)]
pub struct SwingArmEvent {
    pub entity: Entity,
}
pub fn handle_swing_arm_event(
    mut events: EventReader<SwingArmEvent>,
    mut send_packet_events: EventWriter<SendPacketEvent>,
) {
    for event in events.iter() {
        send_packet_events.send(SendPacketEvent {
            entity: event.entity,
            packet: ServerboundSwingPacket {
                hand: InteractionHand::MainHand,
            }
            .get(),
        });
    }
}

#[allow(clippy::type_complexity)]
fn update_modifiers_for_held_item(
    mut query: Query<
        (&mut Attributes, &InventoryComponent),
        (With<LocalEntity>, Changed<InventoryComponent>),
    >,
) {
    for (mut attributes, inventory) in &mut query {
        let held_item = inventory.held_item();

        use azalea_registry::Item;
        let added_attack_speed = match held_item.kind() {
            Item::WoodenSword => -2.4,
            Item::WoodenShovel => -3.0,
            Item::WoodenPickaxe => -2.8,
            Item::WoodenAxe => -3.2,
            Item::WoodenHoe => -3.0,

            Item::StoneSword => -2.4,
            Item::StoneShovel => -3.0,
            Item::StonePickaxe => -2.8,
            Item::StoneAxe => -3.2,
            Item::StoneHoe => -2.0,

            Item::GoldenSword => -2.4,
            Item::GoldenShovel => -3.0,
            Item::GoldenPickaxe => -2.8,
            Item::GoldenAxe => -3.0,
            Item::GoldenHoe => -3.0,

            Item::IronSword => -2.4,
            Item::IronShovel => -3.0,
            Item::IronPickaxe => -2.8,
            Item::IronAxe => -3.1,
            Item::IronHoe => -1.0,

            Item::DiamondSword => -2.4,
            Item::DiamondShovel => -3.0,
            Item::DiamondPickaxe => -2.8,
            Item::DiamondAxe => -3.0,
            Item::DiamondHoe => 0.0,

            Item::NetheriteSword => -2.4,
            Item::NetheriteShovel => -3.0,
            Item::NetheritePickaxe => -2.8,
            Item::NetheriteAxe => -3.0,
            Item::NetheriteHoe => 0.0,

            Item::Trident => -2.9,
            _ => 0.,
        };
        attributes
            .attack_speed
            .remove(&azalea_entity::attributes::BASE_ATTACK_SPEED_UUID);
        attributes
            .attack_speed
            .insert(azalea_entity::attributes::tool_attack_speed_modifier(
                added_attack_speed,
            ))
            .unwrap();
    }
}<|MERGE_RESOLUTION|>--- conflicted
+++ resolved
@@ -27,18 +27,11 @@
 use log::warn;
 
 use crate::{
-<<<<<<< HEAD
-    inventory::InventoryComponent,
+    inventory::{InventoryComponent, InventorySet},
     local_player::{
         handle_send_packet_event, LocalGameMode, PermissionLevel, PlayerAbilities, SendPacketEvent,
     },
     Client,
-=======
-    client::{PermissionLevel, PlayerAbilities},
-    inventory::{InventoryComponent, InventorySet},
-    local_player::{handle_send_packet_event, LocalGameMode, SendPacketEvent},
-    Client, LocalPlayer,
->>>>>>> bf8f533d
 };
 
 /// A plugin that allows clients to interact with blocks in the world.
