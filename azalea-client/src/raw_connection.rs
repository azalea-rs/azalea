--- conflicted
+++ resolved
@@ -21,15 +21,9 @@
     reader: RawConnectionReader,
     writer: RawConnectionWriter,
 
-<<<<<<< HEAD
-    /// A task that reads packets from the server.
-    ///
-    /// The client is disconnected when this task ends.
-=======
     /// Packets sent to this will be sent to the server.
     /// A task that reads packets from the server. The client is disconnected
     /// when this task ends.
->>>>>>> f364ad6b
     read_packets_task: tokio::task::JoinHandle<()>,
     /// A task that writes packets from the server.
     write_packets_task: tokio::task::JoinHandle<()>,
