//! Significantly abstract [`azalea_protocol`] so it's actually useable for
//! real clients. If you want to make bots, however, you should use the
//! [`azalea`] crate instead.
//!
//! [`azalea_protocol`]: https://crates.io/crates/azalea-protocol
//! [`azalea`]: https://crates.io/crates/azalea

mod account;
mod chat;
mod client;
mod get_mc_dir;
mod movement;
pub mod ping;
mod player;

pub use account::Account;
<<<<<<< HEAD
pub use client::{Client, ClientInformation, Event};
pub use movement::WalkDirection;
=======
pub use client::{ChatPacket, Client, ClientInformation, Event, JoinError};
pub use movement::MoveDirection;
>>>>>>> 50f1cc47
pub use player::Player;

#[cfg(test)]
mod tests {
    #[test]
    fn it_works() {
        let result = 2 + 2;
        assert_eq!(result, 4);
    }
}<|MERGE_RESOLUTION|>--- conflicted
+++ resolved
@@ -14,13 +14,8 @@
 mod player;
 
 pub use account::Account;
-<<<<<<< HEAD
-pub use client::{Client, ClientInformation, Event};
+pub use client::{ChatPacket, Client, ClientInformation, Event, JoinError};
 pub use movement::WalkDirection;
-=======
-pub use client::{ChatPacket, Client, ClientInformation, Event, JoinError};
-pub use movement::MoveDirection;
->>>>>>> 50f1cc47
 pub use player::Player;
 
 #[cfg(test)]
