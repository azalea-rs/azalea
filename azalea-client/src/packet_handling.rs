use std::{collections::HashSet, io::Cursor, sync::Arc};

use azalea_core::{ChunkPos, ResourceLocation, Vec3};
use azalea_ecs::{
    app::{App, CoreStage, Plugin},
    component::Component,
    ecs::Ecs,
    entity::Entity,
    event::{EventReader, EventWriter, Events},
    schedule::{StageLabel, SystemStage},
    system::{Commands, Query, ResMut, SystemState},
};
use azalea_protocol::{
    connect::{ReadConnection, WriteConnection},
    packets::game::{
        clientbound_player_combat_kill_packet::ClientboundPlayerCombatKillPacket,
        serverbound_accept_teleportation_packet::ServerboundAcceptTeleportationPacket,
        serverbound_custom_payload_packet::ServerboundCustomPayloadPacket,
        serverbound_keep_alive_packet::ServerboundKeepAlivePacket,
        serverbound_move_player_pos_rot_packet::ServerboundMovePlayerPosRotPacket,
        ClientboundGamePacket, ServerboundGamePacket,
    },
    read::ReadPacketError,
};
use azalea_world::{
    entity::{
        metadata::{apply_metadata, Health, PlayerMetadataBundle},
        set_rotation, Dead, EntityBundle, EntityKind, LastSentPosition, MinecraftEntityId, Physics,
        PlayerBundle, Position, WorldName,
    },
    entity::{LoadedBy, RelativeEntityUpdate},
    PartialWorld, WorldContainer,
};
use log::{debug, error, trace, warn};
use parking_lot::Mutex;
use tokio::sync::mpsc;

use crate::{
    chat::{ChatPacket, ChatReceivedEvent},
    disconnect::DisconnectEvent,
    local_player::{GameProfileComponent, LocalPlayer},
    ClientInformation, PlayerInfo,
};

/// An event that's sent when we receive a packet.
/// ```
/// # use azalea_client::packet_handling::PacketEvent;
/// # use azalea_protocol::packets::game::ClientboundGamePacket;
/// # use azalea_ecs::event::EventReader;
///
/// fn handle_packets(mut events: EventReader<PacketEvent>) {
///     for PacketEvent {
///         entity,
///         packet,
///     } in events.iter() {
///         match packet {
///             ClientboundGamePacket::LevelParticles(p) => {
///                 // ...
///             }
///             _ => {}
///         }
///     }
/// }
/// ```
#[derive(Debug, Clone)]
pub struct PacketEvent {
    /// The client entity that received the packet.
    pub entity: Entity,
    /// The packet that was actually received.
    pub packet: ClientboundGamePacket,
}

pub struct PacketHandlerPlugin;

#[derive(StageLabel)]
pub struct SendPacketEventsStage;

impl Plugin for PacketHandlerPlugin {
    fn build(&self, app: &mut App) {
        app.add_stage_before(
            CoreStage::PreUpdate,
            SendPacketEventsStage,
            SystemStage::parallel(),
        )
        .add_system_to_stage(SendPacketEventsStage, send_packet_events)
        .add_system_to_stage(CoreStage::PreUpdate, process_packet_events)
        .init_resource::<Events<PacketEvent>>()
        .add_event::<AddPlayerEvent>()
        .add_event::<RemovePlayerEvent>()
        .add_event::<UpdatePlayerEvent>()
        .add_event::<ChatReceivedEvent>()
        .add_event::<DeathEvent>()
        .add_event::<KeepAliveEvent>();
    }
}

/// A player joined the game (or more specifically, was added to the tab
/// list of a local player).
#[derive(Debug, Clone)]
pub struct AddPlayerEvent {
    /// The local player entity that received this event.
    pub entity: Entity,
    pub info: PlayerInfo,
}
/// A player left the game (or maybe is still in the game and was just
/// removed from the tab list of a local player).
#[derive(Debug, Clone)]
pub struct RemovePlayerEvent {
    /// The local player entity that received this event.
    pub entity: Entity,
    pub info: PlayerInfo,
}
/// A player was updated in the tab list of a local player (gamemode, display
/// name, or latency changed).
#[derive(Debug, Clone)]
pub struct UpdatePlayerEvent {
    /// The local player entity that received this event.
    pub entity: Entity,
    pub info: PlayerInfo,
}

/// Event for when an entity dies. dies. If it's a local player and there's a
/// reason in the death screen, the [`ClientboundPlayerCombatKillPacket`] will
/// be included.
#[derive(Debug, Clone)]
pub struct DeathEvent {
    pub entity: Entity,
    pub packet: Option<ClientboundPlayerCombatKillPacket>,
}

/// A KeepAlive packet is sent from the server to verify that the client is
/// still connected.
#[derive(Debug, Clone)]
pub struct KeepAliveEvent {
    pub entity: Entity,
    /// The ID of the keepalive. This is an arbitrary number, but vanilla
    /// servers use the time to generate this.
    pub id: u64,
}

/// Something that receives packets from the server.
#[derive(Component, Clone)]
pub struct PacketReceiver {
    pub packets: Arc<Mutex<Vec<ClientboundGamePacket>>>,
    pub run_schedule_sender: mpsc::UnboundedSender<()>,
}

pub fn send_packet_events(
    query: Query<(Entity, &PacketReceiver)>,
    mut packet_events: ResMut<Events<PacketEvent>>,
) {
    // we manually clear and send the events at the beginning of each update
    // since otherwise it'd cause issues with events in process_packet_events
    // running twice
    packet_events.clear();
    for (player_entity, packet_receiver) in &query {
        let mut packets = packet_receiver.packets.lock();
        if !packets.is_empty() {
            for packet in packets.iter() {
                packet_events.send(PacketEvent {
                    entity: player_entity,
                    packet: packet.clone(),
                });
            }
            // clear the packets right after we read them
            packets.clear();
        }
    }
}

fn process_packet_events(ecs: &mut Ecs) {
    let mut events_owned = Vec::new();
    let mut system_state: SystemState<EventReader<PacketEvent>> = SystemState::new(ecs);
    let mut events = system_state.get_mut(ecs);
    for PacketEvent {
        entity: player_entity,
        packet,
    } in events.iter()
    {
        // we do this so `ecs` isn't borrowed for the whole loop
        events_owned.push((*player_entity, packet.clone()));
    }
    for (player_entity, packet) in events_owned {
        match packet {
            ClientboundGamePacket::Login(p) => {
                debug!("Got login packet");

                #[allow(clippy::type_complexity)]
                let mut system_state: SystemState<(
                    Commands,
                    Query<(
                        &mut LocalPlayer,
                        Option<&mut WorldName>,
                        &GameProfileComponent,
                    )>,
                    ResMut<WorldContainer>,
                )> = SystemState::new(ecs);
                let (mut commands, mut query, mut world_container) = system_state.get_mut(ecs);
                let (mut local_player, world_name, game_profile) =
                    query.get_mut(player_entity).unwrap();

                {
                    // TODO: have registry_holder be a struct because this sucks rn
                    // best way would be to add serde support to azalea-nbt

                    let registry_holder = p
                        .registry_holder
                        .as_compound()
                        .expect("Registry holder is not a compound")
                        .get("")
                        .expect("No \"\" tag")
                        .as_compound()
                        .expect("\"\" tag is not a compound");
                    let dimension_types = registry_holder
                        .get("minecraft:dimension_type")
                        .expect("No dimension_type tag")
                        .as_compound()
                        .expect("dimension_type is not a compound")
                        .get("value")
                        .expect("No dimension_type value")
                        .as_list()
                        .expect("dimension_type value is not a list");
                    let dimension_type = dimension_types
                        .iter()
                        .find(|t| {
                            t.as_compound()
                                .expect("dimension_type value is not a compound")
                                .get("name")
                                .expect("No name tag")
                                .as_string()
                                .expect("name is not a string")
                                == p.dimension_type.to_string()
                        })
                        .unwrap_or_else(|| {
                            panic!("No dimension_type with name {}", p.dimension_type)
                        })
                        .as_compound()
                        .unwrap()
                        .get("element")
                        .expect("No element tag")
                        .as_compound()
                        .expect("element is not a compound");
                    let height = (*dimension_type
                        .get("height")
                        .expect("No height tag")
                        .as_int()
                        .expect("height tag is not an int"))
                    .try_into()
                    .expect("height is not a u32");
                    let min_y = *dimension_type
                        .get("min_y")
                        .expect("No min_y tag")
                        .as_int()
                        .expect("min_y tag is not an int");

                    let new_world_name = p.dimension.clone();

                    if let Some(mut world_name) = world_name {
                        *world_name = world_name.clone();
                    } else {
                        commands
                            .entity(player_entity)
                            .insert(WorldName(new_world_name.clone()));
                    }
                    // add this world to the world_container (or don't if it's already
                    // there)
                    let weak_world = world_container.insert(new_world_name.clone(), height, min_y);
                    // set the partial_world to an empty world
                    // (when we add chunks or entities those will be in the
                    // world_container)

                    *local_player.partial_world.write() = PartialWorld::new(
                        local_player.client_information.view_distance.into(),
                        // this argument makes it so other clients don't update this
                        // player entity
                        // in a shared world
                        Some(player_entity),
                    );
                    local_player.world = weak_world;

                    let player_bundle = PlayerBundle {
                        entity: EntityBundle::new(
                            game_profile.uuid,
                            Vec3::default(),
                            azalea_registry::EntityKind::Player,
                            new_world_name,
                        ),
                        metadata: PlayerMetadataBundle::default(),
                    };
                    // insert our components into the ecs :)
                    commands
                        .entity(player_entity)
                        .insert((MinecraftEntityId(p.player_id), player_bundle));
                }

                // send the client information that we have set
                let client_information_packet: ClientInformation =
                    local_player.client_information.clone();
                log::debug!(
                    "Sending client information because login: {:?}",
                    client_information_packet
                );
                local_player.write_packet(client_information_packet.get());

                // brand
                local_player.write_packet(
                    ServerboundCustomPayloadPacket {
                        identifier: ResourceLocation::new("brand").unwrap(),
                        // they don't have to know :)
                        data: "vanilla".into(),
                    }
                    .get(),
                );

                system_state.apply(ecs);
            }
            ClientboundGamePacket::SetChunkCacheRadius(p) => {
                debug!("Got set chunk cache radius packet {:?}", p);
            }
            ClientboundGamePacket::CustomPayload(p) => {
                debug!("Got custom payload packet {:?}", p);
            }
            ClientboundGamePacket::ChangeDifficulty(p) => {
                debug!("Got difficulty packet {:?}", p);
            }
            ClientboundGamePacket::Commands(_p) => {
                debug!("Got declare commands packet");
            }
            ClientboundGamePacket::PlayerAbilities(p) => {
                debug!("Got player abilities packet {:?}", p);
            }
            ClientboundGamePacket::SetCarriedItem(p) => {
                debug!("Got set carried item packet {:?}", p);
            }
            ClientboundGamePacket::UpdateTags(_p) => {
                debug!("Got update tags packet");
            }
            ClientboundGamePacket::Disconnect(p) => {
                debug!("Got disconnect packet {:?}", p);
                let mut system_state: SystemState<EventWriter<DisconnectEvent>> =
                    SystemState::new(ecs);
                let mut disconnect_events = system_state.get_mut(ecs);
                disconnect_events.send(DisconnectEvent {
                    entity: player_entity,
                });
                // bye
                return;
            }
            ClientboundGamePacket::UpdateRecipes(_p) => {
                debug!("Got update recipes packet");
            }
            ClientboundGamePacket::EntityEvent(_p) => {
                // debug!("Got entity event packet {:?}", p);
            }
            ClientboundGamePacket::Recipe(_p) => {
                debug!("Got recipe packet");
            }
            ClientboundGamePacket::PlayerPosition(p) => {
                // TODO: reply with teleport confirm
                debug!("Got player position packet {:?}", p);

                let mut system_state: SystemState<
                    Query<(
                        &mut LocalPlayer,
                        &mut Physics,
                        &mut Position,
                        &mut LastSentPosition,
                    )>,
                > = SystemState::new(ecs);
                let mut query = system_state.get_mut(ecs);
                let Ok((mut local_player, mut physics, mut position, mut last_sent_position)) =
                        query.get_mut(player_entity) else {
                            continue;
                        };

                let delta_movement = physics.delta;

                let is_x_relative = p.relative_arguments.x;
                let is_y_relative = p.relative_arguments.y;
                let is_z_relative = p.relative_arguments.z;

                let (delta_x, new_pos_x) = if is_x_relative {
                    last_sent_position.x += p.x;
                    (delta_movement.x, position.x + p.x)
                } else {
                    last_sent_position.x = p.x;
                    (0.0, p.x)
                };
                let (delta_y, new_pos_y) = if is_y_relative {
                    last_sent_position.y += p.y;
                    (delta_movement.y, position.y + p.y)
                } else {
                    last_sent_position.y = p.y;
                    (0.0, p.y)
                };
                let (delta_z, new_pos_z) = if is_z_relative {
                    last_sent_position.z += p.z;
                    (delta_movement.z, position.z + p.z)
                } else {
                    last_sent_position.z = p.z;
                    (0.0, p.z)
                };

                let mut y_rot = p.y_rot;
                let mut x_rot = p.x_rot;
                if p.relative_arguments.x_rot {
                    x_rot += physics.x_rot;
                }
<<<<<<< HEAD
                ClientboundGamePacket::ChunksBiomes(_) => {}
                ClientboundGamePacket::LightUpdate(_p) => {
                    // debug!("Got light update packet {:?}", p);
=======
                if p.relative_arguments.y_rot {
                    y_rot += physics.y_rot;
>>>>>>> bf4ff517
                }

                physics.delta = Vec3 {
                    x: delta_x,
                    y: delta_y,
                    z: delta_z,
                };
                // we call a function instead of setting the fields ourself since the
                // function makes sure the rotations stay in their
                // ranges
                set_rotation(&mut physics, y_rot, x_rot);
                // TODO: minecraft sets "xo", "yo", and "zo" here but idk what that means
                // so investigate that ig
                let new_pos = Vec3 {
                    x: new_pos_x,
                    y: new_pos_y,
                    z: new_pos_z,
                };

                **position = new_pos;

                local_player.write_packet(ServerboundAcceptTeleportationPacket { id: p.id }.get());
                local_player.write_packet(
                    ServerboundMovePlayerPosRotPacket {
                        x: new_pos.x,
                        y: new_pos.y,
                        z: new_pos.z,
                        y_rot,
                        x_rot,
                        // this is always false
                        on_ground: false,
                    }
                    .get(),
                );
            }
            ClientboundGamePacket::PlayerInfoUpdate(p) => {
                debug!("Got player info packet {:?}", p);

                let mut system_state: SystemState<(
                    Query<&mut LocalPlayer>,
                    EventWriter<AddPlayerEvent>,
                    EventWriter<UpdatePlayerEvent>,
                )> = SystemState::new(ecs);
                let (mut query, mut add_player_events, mut update_player_events) =
                    system_state.get_mut(ecs);
                let mut local_player = query.get_mut(player_entity).unwrap();

                for updated_info in &p.entries {
                    // add the new player maybe
                    if p.actions.add_player {
                        let info = PlayerInfo {
                            profile: updated_info.profile.clone(),
                            uuid: updated_info.profile.uuid,
                            gamemode: updated_info.game_mode,
                            latency: updated_info.latency,
                            display_name: updated_info.display_name.clone(),
                        };
                        local_player
                            .players
                            .insert(updated_info.profile.uuid, info.clone());
                        add_player_events.send(AddPlayerEvent {
                            entity: player_entity,
                            info: info.clone(),
                        });
                    } else if let Some(info) =
                        local_player.players.get_mut(&updated_info.profile.uuid)
                    {
                        // `else if` because the block for add_player above
                        // already sets all the fields
                        if p.actions.update_game_mode {
                            info.gamemode = updated_info.game_mode;
                        }
                        if p.actions.update_latency {
                            info.latency = updated_info.latency;
                        }
                        if p.actions.update_display_name {
                            info.display_name = updated_info.display_name.clone();
                        }
                        update_player_events.send(UpdatePlayerEvent {
                            entity: player_entity,
                            info: info.clone(),
                        });
                    } else {
                        warn!(
                            "Ignoring PlayerInfoUpdate for unknown player {}",
                            updated_info.profile.uuid
                        );
                    }
                }
            }
            ClientboundGamePacket::PlayerInfoRemove(p) => {
                let mut system_state: SystemState<(
                    Query<&mut LocalPlayer>,
                    EventWriter<RemovePlayerEvent>,
                )> = SystemState::new(ecs);
                let (mut query, mut remove_player_events) = system_state.get_mut(ecs);
                let mut local_player = query.get_mut(player_entity).unwrap();

                for uuid in &p.profile_ids {
                    if let Some(info) = local_player.players.remove(uuid) {
                        remove_player_events.send(RemovePlayerEvent {
                            entity: player_entity,
                            info,
                        });
                    }
                }
            }
            ClientboundGamePacket::SetChunkCacheCenter(p) => {
                debug!("Got chunk cache center packet {:?}", p);

                let mut system_state: SystemState<Query<&mut LocalPlayer>> = SystemState::new(ecs);
                let mut query = system_state.get_mut(ecs);
                let local_player = query.get_mut(player_entity).unwrap();
                let mut partial_world = local_player.partial_world.write();

                partial_world.chunks.view_center = ChunkPos::new(p.x, p.z);
            }
            ClientboundGamePacket::LevelChunkWithLight(p) => {
                debug!("Got chunk with light packet {} {}", p.x, p.z);
                let pos = ChunkPos::new(p.x, p.z);

                let mut system_state: SystemState<Query<&mut LocalPlayer>> = SystemState::new(ecs);
                let mut query = system_state.get_mut(ecs);
                let local_player = query.get_mut(player_entity).unwrap();

                // OPTIMIZATION: if we already know about the chunk from the
                // shared world (and not ourselves), then we don't need to
                // parse it again. This is only used when we have a shared
                // world, since we check that the chunk isn't currently owned
                // by this client.
                let shared_chunk = local_player.world.read().chunks.get(&pos);
                let this_client_has_chunk = local_player
                    .partial_world
                    .read()
                    .chunks
                    .limited_get(&pos)
                    .is_some();

                let mut world = local_player.world.write();
                let mut partial_world = local_player.partial_world.write();

                if !this_client_has_chunk {
                    if let Some(shared_chunk) = shared_chunk {
                        trace!(
                            "Skipping parsing chunk {:?} because we already know about it",
                            pos
                        );
                        partial_world.chunks.set_with_shared_reference(
                            &pos,
                            Some(shared_chunk.clone()),
                            &mut world.chunks,
                        );
                        continue;
                    }
                }

                if let Err(e) = partial_world.chunks.replace_with_packet_data(
                    &pos,
                    &mut Cursor::new(&p.chunk_data.data),
                    &mut world.chunks,
                ) {
                    error!("Couldn't set chunk data: {}", e);
                }
            }
            ClientboundGamePacket::LightUpdate(_p) => {
                // debug!("Got light update packet {:?}", p);
            }
            ClientboundGamePacket::AddEntity(p) => {
                debug!("Got add entity packet {:?}", p);

                let mut system_state: SystemState<(Commands, Query<Option<&WorldName>>)> =
                    SystemState::new(ecs);
                let (mut commands, mut query) = system_state.get_mut(ecs);
                let world_name = query.get_mut(player_entity).unwrap();

                if let Some(WorldName(world_name)) = world_name {
                    let bundle = p.as_entity_bundle(world_name.clone());
                    let mut entity_commands = commands.spawn((
                        MinecraftEntityId(p.id),
                        LoadedBy(HashSet::from([player_entity])),
                        bundle,
                    ));
                    // the bundle doesn't include the default entity metadata so we add that
                    // separately
                    p.apply_metadata(&mut entity_commands);
                } else {
                    warn!("got add player packet but we haven't gotten a login packet yet");
                }

                system_state.apply(ecs);
            }
            ClientboundGamePacket::SetEntityData(p) => {
                debug!("Got set entity data packet {:?}", p);

                let mut system_state: SystemState<(
                    Commands,
                    Query<&mut LocalPlayer>,
                    Query<&EntityKind>,
                )> = SystemState::new(ecs);
                let (mut commands, mut query, entity_kind_query) = system_state.get_mut(ecs);
                let local_player = query.get_mut(player_entity).unwrap();

                let world = local_player.world.read();
                let entity = world.entity_by_id(&MinecraftEntityId(p.id));
                drop(world);

                if let Some(entity) = entity {
                    let entity_kind = entity_kind_query.get(entity).unwrap();
                    let mut entity_commands = commands.entity(entity);
                    if let Err(e) = apply_metadata(
                        &mut entity_commands,
                        **entity_kind,
                        (*p.packed_items).clone(),
                    ) {
                        warn!("{e}");
                    }
                } else {
                    warn!("Server sent an entity data packet for an entity id ({}) that we don't know about", p.id);
                }

                system_state.apply(ecs);
            }
            ClientboundGamePacket::UpdateAttributes(_p) => {
                // debug!("Got update attributes packet {:?}", p);
            }
            ClientboundGamePacket::SetEntityMotion(_p) => {
                // debug!("Got entity velocity packet {:?}", p);
            }
            ClientboundGamePacket::SetEntityLink(p) => {
                debug!("Got set entity link packet {:?}", p);
            }
            ClientboundGamePacket::AddPlayer(p) => {
                debug!("Got add player packet {:?}", p);

                #[allow(clippy::type_complexity)]
                let mut system_state: SystemState<(
                    Commands,
                    Query<(&mut LocalPlayer, Option<&WorldName>)>,
                )> = SystemState::new(ecs);
                let (mut commands, mut query) = system_state.get_mut(ecs);
                let (local_player, world_name) = query.get_mut(player_entity).unwrap();

                if let Some(WorldName(world_name)) = world_name {
                    let bundle = p.as_player_bundle(world_name.clone());
                    let mut spawned = commands.spawn((
                        MinecraftEntityId(p.id),
                        LoadedBy(HashSet::from([player_entity])),
                        bundle,
                    ));

                    if let Some(player_info) = local_player.players.get(&p.uuid) {
                        spawned.insert(GameProfileComponent(player_info.profile.clone()));
                    }
                } else {
                    warn!("got add player packet but we haven't gotten a login packet yet");
                }

                system_state.apply(ecs);
            }
            ClientboundGamePacket::InitializeBorder(p) => {
                debug!("Got initialize border packet {:?}", p);
            }
            ClientboundGamePacket::SetTime(_p) => {
                // debug!("Got set time packet {:?}", p);
            }
            ClientboundGamePacket::SetDefaultSpawnPosition(p) => {
                debug!("Got set default spawn position packet {:?}", p);
            }
            ClientboundGamePacket::ContainerSetContent(p) => {
                debug!("Got container set content packet {:?}", p);
            }
            ClientboundGamePacket::SetHealth(p) => {
                debug!("Got set health packet {:?}", p);

                let mut system_state: SystemState<(Query<&mut Health>, EventWriter<DeathEvent>)> =
                    SystemState::new(ecs);
                let (mut query, mut death_events) = system_state.get_mut(ecs);
                let mut health = query.get_mut(player_entity).unwrap();

                if p.health == 0. && **health != 0. {
                    death_events.send(DeathEvent {
                        entity: player_entity,
                        packet: None,
                    });
                }

                **health = p.health;

                // the `Dead` component is added by the `update_dead` system
                // in azalea-world and then the `dead_event` system fires
                // the Death event.
            }
            ClientboundGamePacket::SetExperience(p) => {
                debug!("Got set experience packet {:?}", p);
            }
            ClientboundGamePacket::TeleportEntity(p) => {
                let mut system_state: SystemState<(Commands, Query<&mut LocalPlayer>)> =
                    SystemState::new(ecs);
                let (mut commands, mut query) = system_state.get_mut(ecs);
                let local_player = query.get_mut(player_entity).unwrap();

                let world = local_player.world.read();
                let entity = world.entity_by_id(&MinecraftEntityId(p.id));
                drop(world);

                if let Some(entity) = entity {
                    let new_position = p.position;
                    commands.add(RelativeEntityUpdate {
                        entity,
                        partial_world: local_player.partial_world.clone(),
                        update: Box::new(move |entity| {
                            let mut position = entity.get_mut::<Position>().unwrap();
                            **position = new_position;
                        }),
                    });
                } else {
                    warn!("Got teleport entity packet for unknown entity id {}", p.id);
                }

                system_state.apply(ecs);
            }
            ClientboundGamePacket::UpdateAdvancements(p) => {
                debug!("Got update advancements packet {:?}", p);
            }
            ClientboundGamePacket::RotateHead(_p) => {
                // debug!("Got rotate head packet {:?}", p);
            }
            ClientboundGamePacket::MoveEntityPos(p) => {
                let mut system_state: SystemState<(Commands, Query<&LocalPlayer>)> =
                    SystemState::new(ecs);
                let (mut commands, mut query) = system_state.get_mut(ecs);
                let local_player = query.get_mut(player_entity).unwrap();

                let world = local_player.world.read();
                let entity = world.entity_by_id(&MinecraftEntityId(p.entity_id));
                drop(world);

                if let Some(entity) = entity {
                    let delta = p.delta.clone();
                    commands.add(RelativeEntityUpdate {
                        entity,
                        partial_world: local_player.partial_world.clone(),
                        update: Box::new(move |entity_mut| {
                            let mut position = entity_mut.get_mut::<Position>().unwrap();
                            **position = position.with_delta(&delta);
                        }),
                    });
                } else {
                    warn!(
                        "Got move entity pos packet for unknown entity id {}",
                        p.entity_id
                    );
                }

                system_state.apply(ecs);
            }
            ClientboundGamePacket::MoveEntityPosRot(p) => {
                let mut system_state: SystemState<(Commands, Query<&mut LocalPlayer>)> =
                    SystemState::new(ecs);
                let (mut commands, mut query) = system_state.get_mut(ecs);
                let local_player = query.get_mut(player_entity).unwrap();

                let world = local_player.world.read();
                let entity = world.entity_by_id(&MinecraftEntityId(p.entity_id));
                drop(world);

                if let Some(entity) = entity {
                    let delta = p.delta.clone();
                    commands.add(RelativeEntityUpdate {
                        entity,
                        partial_world: local_player.partial_world.clone(),
                        update: Box::new(move |entity_mut| {
                            let mut position = entity_mut.get_mut::<Position>().unwrap();
                            **position = position.with_delta(&delta);
                        }),
                    });
                } else {
                    warn!(
                        "Got move entity pos rot packet for unknown entity id {}",
                        p.entity_id
                    );
                }

                system_state.apply(ecs);
            }

            ClientboundGamePacket::MoveEntityRot(_p) => {
                // debug!("Got move entity rot packet {:?}", p);
            }
            ClientboundGamePacket::KeepAlive(p) => {
                debug!("Got keep alive packet {p:?} for {player_entity:?}");

                let mut system_state: SystemState<(
                    Query<&mut LocalPlayer>,
                    EventWriter<KeepAliveEvent>,
                )> = SystemState::new(ecs);
                let (mut query, mut keepalive_events) = system_state.get_mut(ecs);

                keepalive_events.send(KeepAliveEvent {
                    entity: player_entity,
                    id: p.id,
                });

                let mut local_player = query.get_mut(player_entity).unwrap();
                local_player.write_packet(ServerboundKeepAlivePacket { id: p.id }.get());
                debug!("Sent keep alive packet {p:?} for {player_entity:?}");
            }
            ClientboundGamePacket::RemoveEntities(p) => {
                debug!("Got remove entities packet {:?}", p);
            }
            ClientboundGamePacket::PlayerChat(p) => {
                debug!("Got player chat packet {:?}", p);

                let mut system_state: SystemState<EventWriter<ChatReceivedEvent>> =
                    SystemState::new(ecs);
                let mut chat_events = system_state.get_mut(ecs);

                chat_events.send(ChatReceivedEvent {
                    entity: player_entity,
                    packet: ChatPacket::Player(Arc::new(p.clone())),
                });
            }
            ClientboundGamePacket::SystemChat(p) => {
                debug!("Got system chat packet {:?}", p);

                let mut system_state: SystemState<EventWriter<ChatReceivedEvent>> =
                    SystemState::new(ecs);
                let mut chat_events = system_state.get_mut(ecs);

                chat_events.send(ChatReceivedEvent {
                    entity: player_entity,
                    packet: ChatPacket::System(Arc::new(p.clone())),
                });
            }
            ClientboundGamePacket::Sound(_p) => {
                // debug!("Got sound packet {:?}", p);
            }
            ClientboundGamePacket::LevelEvent(p) => {
                debug!("Got level event packet {:?}", p);
            }
            ClientboundGamePacket::BlockUpdate(p) => {
                debug!("Got block update packet {:?}", p);

                let mut system_state: SystemState<Query<&mut LocalPlayer>> = SystemState::new(ecs);
                let mut query = system_state.get_mut(ecs);
                let local_player = query.get_mut(player_entity).unwrap();

                let world = local_player.world.write();

                world.chunks.set_block_state(&p.pos, p.block_state);
            }
            ClientboundGamePacket::Animate(p) => {
                debug!("Got animate packet {:?}", p);
            }
            ClientboundGamePacket::SectionBlocksUpdate(p) => {
                debug!("Got section blocks update packet {:?}", p);
                let mut system_state: SystemState<Query<&mut LocalPlayer>> = SystemState::new(ecs);
                let mut query = system_state.get_mut(ecs);
                let local_player = query.get_mut(player_entity).unwrap();

                let world = local_player.world.write();

                for state in &p.states {
                    world
                        .chunks
                        .set_block_state(&(p.section_pos + state.pos.clone()), state.state);
                }
            }
            ClientboundGamePacket::GameEvent(p) => {
                debug!("Got game event packet {:?}", p);
            }
            ClientboundGamePacket::LevelParticles(p) => {
                debug!("Got level particles packet {:?}", p);
            }
            ClientboundGamePacket::ServerData(p) => {
                debug!("Got server data packet {:?}", p);
            }
            ClientboundGamePacket::SetEquipment(p) => {
                debug!("Got set equipment packet {:?}", p);
            }
            ClientboundGamePacket::UpdateMobEffect(p) => {
                debug!("Got update mob effect packet {:?}", p);
            }
            ClientboundGamePacket::AddExperienceOrb(_) => {}
            ClientboundGamePacket::AwardStats(_) => {}
            ClientboundGamePacket::BlockChangedAck(_) => {}
            ClientboundGamePacket::BlockDestruction(_) => {}
            ClientboundGamePacket::BlockEntityData(_) => {}
            ClientboundGamePacket::BlockEvent(p) => {
                debug!("Got block event packet {:?}", p);
            }
            ClientboundGamePacket::BossEvent(_) => {}
            ClientboundGamePacket::CommandSuggestions(_) => {}
            ClientboundGamePacket::ContainerSetData(_) => {}
            ClientboundGamePacket::ContainerSetSlot(_) => {}
            ClientboundGamePacket::Cooldown(_) => {}
            ClientboundGamePacket::CustomChatCompletions(_) => {}
            ClientboundGamePacket::DeleteChat(_) => {}
            ClientboundGamePacket::Explode(_) => {}
            ClientboundGamePacket::ForgetLevelChunk(_) => {}
            ClientboundGamePacket::HorseScreenOpen(_) => {}
            ClientboundGamePacket::MapItemData(_) => {}
            ClientboundGamePacket::MerchantOffers(_) => {}
            ClientboundGamePacket::MoveVehicle(_) => {}
            ClientboundGamePacket::OpenBook(_) => {}
            ClientboundGamePacket::OpenScreen(_) => {}
            ClientboundGamePacket::OpenSignEditor(_) => {}
            ClientboundGamePacket::Ping(_) => {}
            ClientboundGamePacket::PlaceGhostRecipe(_) => {}
            ClientboundGamePacket::PlayerCombatEnd(_) => {}
            ClientboundGamePacket::PlayerCombatEnter(_) => {}
            ClientboundGamePacket::PlayerCombatKill(p) => {
                debug!("Got player kill packet {:?}", p);

                #[allow(clippy::type_complexity)]
                let mut system_state: SystemState<(
                    Commands,
                    Query<(&MinecraftEntityId, Option<&Dead>)>,
                    EventWriter<DeathEvent>,
                )> = SystemState::new(ecs);
                let (mut commands, mut query, mut death_events) = system_state.get_mut(ecs);
                let (entity_id, dead) = query.get_mut(player_entity).unwrap();

                if **entity_id == p.player_id && dead.is_none() {
                    commands.entity(player_entity).insert(Dead);
                    death_events.send(DeathEvent {
                        entity: player_entity,
                        packet: Some(p.clone()),
                    });
                }

                system_state.apply(ecs);
            }
            ClientboundGamePacket::PlayerLookAt(_) => {}
            ClientboundGamePacket::RemoveMobEffect(_) => {}
            ClientboundGamePacket::ResourcePack(_) => {}
            ClientboundGamePacket::Respawn(p) => {
                debug!("Got respawn packet {:?}", p);

                let mut system_state: SystemState<Commands> = SystemState::new(ecs);
                let mut commands = system_state.get(ecs);

                // Remove the Dead marker component from the player.
                commands.entity(player_entity).remove::<Dead>();

<<<<<<< HEAD
                    system_state.apply(ecs);
                }
                ClientboundGamePacket::SelectAdvancementsTab(_) => {}
                ClientboundGamePacket::SetActionBarText(_) => {}
                ClientboundGamePacket::SetBorderCenter(_) => {}
                ClientboundGamePacket::SetBorderLerpSize(_) => {}
                ClientboundGamePacket::SetBorderSize(_) => {}
                ClientboundGamePacket::SetBorderWarningDelay(_) => {}
                ClientboundGamePacket::SetBorderWarningDistance(_) => {}
                ClientboundGamePacket::SetCamera(_) => {}
                ClientboundGamePacket::SetDisplayObjective(_) => {}
                ClientboundGamePacket::SetObjective(_) => {}
                ClientboundGamePacket::SetPassengers(_) => {}
                ClientboundGamePacket::SetPlayerTeam(_) => {}
                ClientboundGamePacket::SetScore(_) => {}
                ClientboundGamePacket::SetSimulationDistance(_) => {}
                ClientboundGamePacket::SetSubtitleText(_) => {}
                ClientboundGamePacket::SetTitleText(_) => {}
                ClientboundGamePacket::SetTitlesAnimation(_) => {}
                ClientboundGamePacket::SoundEntity(_) => {}
                ClientboundGamePacket::StopSound(_) => {}
                ClientboundGamePacket::TabList(_) => {}
                ClientboundGamePacket::TagQuery(_) => {}
                ClientboundGamePacket::TakeItemEntity(_) => {}
                ClientboundGamePacket::DisguisedChat(_) => {}
                ClientboundGamePacket::UpdateEnabledFeatures(_) => {}
                ClientboundGamePacket::ContainerClose(_) => {}
                ClientboundGamePacket::Bundle(_) => {}
                ClientboundGamePacket::HurtAnimation(_) => {}
                ClientboundGamePacket::DamageEvent(_) => {}
=======
                system_state.apply(ecs);
>>>>>>> bf4ff517
            }
            ClientboundGamePacket::SelectAdvancementsTab(_) => {}
            ClientboundGamePacket::SetActionBarText(_) => {}
            ClientboundGamePacket::SetBorderCenter(_) => {}
            ClientboundGamePacket::SetBorderLerpSize(_) => {}
            ClientboundGamePacket::SetBorderSize(_) => {}
            ClientboundGamePacket::SetBorderWarningDelay(_) => {}
            ClientboundGamePacket::SetBorderWarningDistance(_) => {}
            ClientboundGamePacket::SetCamera(_) => {}
            ClientboundGamePacket::SetDisplayObjective(_) => {}
            ClientboundGamePacket::SetObjective(_) => {}
            ClientboundGamePacket::SetPassengers(_) => {}
            ClientboundGamePacket::SetPlayerTeam(_) => {}
            ClientboundGamePacket::SetScore(_) => {}
            ClientboundGamePacket::SetSimulationDistance(_) => {}
            ClientboundGamePacket::SetSubtitleText(_) => {}
            ClientboundGamePacket::SetTitleText(_) => {}
            ClientboundGamePacket::SetTitlesAnimation(_) => {}
            ClientboundGamePacket::SoundEntity(_) => {}
            ClientboundGamePacket::StopSound(_) => {}
            ClientboundGamePacket::TabList(_) => {}
            ClientboundGamePacket::TagQuery(_) => {}
            ClientboundGamePacket::TakeItemEntity(_) => {}
            ClientboundGamePacket::DisguisedChat(_) => {}
            ClientboundGamePacket::UpdateEnabledFeatures(_) => {}
            ClientboundGamePacket::ContainerClose(_) => {}
        }
    }
}

impl PacketReceiver {
    /// Loop that reads from the connection and adds the packets to the queue +
    /// runs the schedule.
    pub async fn read_task(self, mut read_conn: ReadConnection<ClientboundGamePacket>) {
        loop {
            match read_conn.read().await {
                Ok(packet) => {
                    self.packets.lock().push(packet);
                    // tell the client to run all the systems
                    self.run_schedule_sender.send(()).unwrap();
                }
                Err(error) => {
                    if !matches!(*error, ReadPacketError::ConnectionClosed) {
                        error!("Error reading packet from Client: {error:?}");
                    }
                    break;
                }
            }
        }
    }

    /// Consume the [`ServerboundGamePacket`] queue and actually write the
    /// packets to the server. It's like this so writing packets doesn't need to
    /// be awaited.
    pub async fn write_task(
        self,
        mut write_conn: WriteConnection<ServerboundGamePacket>,
        mut write_receiver: mpsc::UnboundedReceiver<ServerboundGamePacket>,
    ) {
        while let Some(packet) = write_receiver.recv().await {
            if let Err(err) = write_conn.write(packet).await {
                error!("Disconnecting because we couldn't write a packet: {err}.");
                break;
            };
        }
        // receiver is automatically closed when it's dropped
    }
}<|MERGE_RESOLUTION|>--- conflicted
+++ resolved
@@ -406,14 +406,8 @@
                 if p.relative_arguments.x_rot {
                     x_rot += physics.x_rot;
                 }
-<<<<<<< HEAD
-                ClientboundGamePacket::ChunksBiomes(_) => {}
-                ClientboundGamePacket::LightUpdate(_p) => {
-                    // debug!("Got light update packet {:?}", p);
-=======
                 if p.relative_arguments.y_rot {
                     y_rot += physics.y_rot;
->>>>>>> bf4ff517
                 }
 
                 physics.delta = Vec3 {
@@ -531,6 +525,10 @@
 
                 partial_world.chunks.view_center = ChunkPos::new(p.x, p.z);
             }
+            ClientboundGamePacket::ChunksBiomes(_) => {}
+            ClientboundGamePacket::LightUpdate(_p) => {
+                // debug!("Got light update packet {:?}", p);
+            }
             ClientboundGamePacket::LevelChunkWithLight(p) => {
                 debug!("Got chunk with light packet {} {}", p.x, p.z);
                 let pos = ChunkPos::new(p.x, p.z);
@@ -577,9 +575,6 @@
                 ) {
                     error!("Couldn't set chunk data: {}", e);
                 }
-            }
-            ClientboundGamePacket::LightUpdate(_p) => {
-                // debug!("Got light update packet {:?}", p);
             }
             ClientboundGamePacket::AddEntity(p) => {
                 debug!("Got add entity packet {:?}", p);
@@ -959,41 +954,9 @@
                 // Remove the Dead marker component from the player.
                 commands.entity(player_entity).remove::<Dead>();
 
-<<<<<<< HEAD
-                    system_state.apply(ecs);
-                }
-                ClientboundGamePacket::SelectAdvancementsTab(_) => {}
-                ClientboundGamePacket::SetActionBarText(_) => {}
-                ClientboundGamePacket::SetBorderCenter(_) => {}
-                ClientboundGamePacket::SetBorderLerpSize(_) => {}
-                ClientboundGamePacket::SetBorderSize(_) => {}
-                ClientboundGamePacket::SetBorderWarningDelay(_) => {}
-                ClientboundGamePacket::SetBorderWarningDistance(_) => {}
-                ClientboundGamePacket::SetCamera(_) => {}
-                ClientboundGamePacket::SetDisplayObjective(_) => {}
-                ClientboundGamePacket::SetObjective(_) => {}
-                ClientboundGamePacket::SetPassengers(_) => {}
-                ClientboundGamePacket::SetPlayerTeam(_) => {}
-                ClientboundGamePacket::SetScore(_) => {}
-                ClientboundGamePacket::SetSimulationDistance(_) => {}
-                ClientboundGamePacket::SetSubtitleText(_) => {}
-                ClientboundGamePacket::SetTitleText(_) => {}
-                ClientboundGamePacket::SetTitlesAnimation(_) => {}
-                ClientboundGamePacket::SoundEntity(_) => {}
-                ClientboundGamePacket::StopSound(_) => {}
-                ClientboundGamePacket::TabList(_) => {}
-                ClientboundGamePacket::TagQuery(_) => {}
-                ClientboundGamePacket::TakeItemEntity(_) => {}
-                ClientboundGamePacket::DisguisedChat(_) => {}
-                ClientboundGamePacket::UpdateEnabledFeatures(_) => {}
-                ClientboundGamePacket::ContainerClose(_) => {}
-                ClientboundGamePacket::Bundle(_) => {}
-                ClientboundGamePacket::HurtAnimation(_) => {}
-                ClientboundGamePacket::DamageEvent(_) => {}
-=======
                 system_state.apply(ecs);
->>>>>>> bf4ff517
-            }
+            }
+
             ClientboundGamePacket::SelectAdvancementsTab(_) => {}
             ClientboundGamePacket::SetActionBarText(_) => {}
             ClientboundGamePacket::SetBorderCenter(_) => {}
@@ -1019,6 +982,9 @@
             ClientboundGamePacket::DisguisedChat(_) => {}
             ClientboundGamePacket::UpdateEnabledFeatures(_) => {}
             ClientboundGamePacket::ContainerClose(_) => {}
+            ClientboundGamePacket::Bundle(_) => {}
+            ClientboundGamePacket::DamageEvent(_) => {}
+            ClientboundGamePacket::HurtAnimation(_) => {}
         }
     }
 }
