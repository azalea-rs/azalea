--- conflicted
+++ resolved
@@ -1,11 +1,5 @@
 use crate::client::Client;
-<<<<<<< HEAD
-use crate::local_player::{
-    update_in_loaded_chunk, LocalEntityInLoadedChunk, PhysicsState, SendPacketEvent,
-};
-=======
-use crate::local_player::{LocalPlayer, LocalPlayerInLoadedChunk};
->>>>>>> bf8f533d
+use crate::local_player::{update_in_loaded_chunk, LocalEntityInLoadedChunk, SendPacketEvent};
 use azalea_entity::{metadata::Sprinting, Attributes, Jumping};
 use azalea_entity::{LastSentPosition, LookDirection, Physics, Position};
 use azalea_physics::{handle_force_jump, PhysicsSet};
@@ -59,18 +53,11 @@
             .add_systems(
                 FixedUpdate,
                 (
-<<<<<<< HEAD
                     (tick_controls, local_player_ai_step)
                         .chain()
                         .in_set(PhysicsSet),
                     send_sprinting_if_needed.after(update_in_loaded_chunk),
-                    send_position,
-=======
-                    local_player_ai_step
-                        .in_set(PhysicsSet)
-                        .before(azalea_physics::ai_step),
                     send_position.after(PhysicsSet),
->>>>>>> bf8f533d
                 )
                     .chain(),
             );
