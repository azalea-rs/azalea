use azalea_block::{BlockState, BlockTrait, fluid_state::FluidState};
use azalea_core::{direction::Direction, game_type::GameMode, position::BlockPos, tick::GameTick};
use azalea_entity::{
    Attributes, FluidOnEyes, Physics, PlayerAbilities, Position, inventory::Inventory,
    mining::get_mine_progress,
};
use azalea_inventory::ItemStack;
use azalea_physics::{PhysicsSystems, collision::BlockWithShape};
use azalea_protocol::packets::game::s_player_action::{self, ServerboundPlayerAction};
use azalea_world::{InstanceContainer, InstanceName};
use bevy_app::{App, Plugin, Update};
use bevy_ecs::prelude::*;
use derive_more::{Deref, DerefMut};
use tracing::{debug, trace, warn};

use crate::{
    Client,
    interact::{
        BlockStatePredictionHandler, SwingArmEvent, can_use_game_master_blocks,
        check_is_interaction_restricted, pick::HitResultComponent,
    },
<<<<<<< HEAD
    inventory::InventorySet,
=======
    inventory::{Inventory, InventorySystems},
>>>>>>> 5bc61861
    local_player::{InstanceHolder, LocalGameMode, PermissionLevel},
    movement::MoveEventsSystems,
    packet::game::SendGamePacketEvent,
};

/// A plugin that allows clients to break blocks in the world.
pub struct MiningPlugin;
impl Plugin for MiningPlugin {
    fn build(&self, app: &mut App) {
        app.add_message::<StartMiningBlockEvent>()
            .add_message::<StopMiningBlockEvent>()
            .add_message::<MineBlockProgressEvent>()
            .add_message::<AttackBlockEvent>()
            .add_systems(
                GameTick,
                (
                    update_mining_component,
                    handle_auto_mine,
                    handle_mining_queued,
                    continue_mining_block,
                )
                    .chain()
                    .before(PhysicsSystems)
                    .before(super::movement::send_position)
                    .before(super::interact::handle_start_use_item_queued)
                    .in_set(MiningSystems),
            )
            .add_systems(
                Update,
                (
                    handle_start_mining_block_event,
                    handle_stop_mining_block_event,
                )
                    .chain()
                    .in_set(MiningSystems)
                    .after(InventorySystems)
                    .after(MoveEventsSystems)
                    .after(azalea_entity::update_fluid_on_eyes)
                    .after(crate::interact::pick::update_hit_result_component)
                    .after(crate::attack::handle_attack_event),
            )
            .add_observer(handle_finish_mining_block_observer);
    }
}

/// The Bevy system set for things related to mining.
#[derive(SystemSet, Debug, Hash, PartialEq, Eq, Clone)]
pub struct MiningSystems;

impl Client {
    pub fn start_mining(&self, position: BlockPos) {
        let mut ecs = self.ecs.lock();

        ecs.write_message(StartMiningBlockEvent {
            entity: self.entity,
            position,
            force: true,
        });
    }

    /// When enabled, the bot will mine any block that it is looking at if it is
    /// reachable.
    pub fn left_click_mine(&self, enabled: bool) {
        let mut ecs = self.ecs.lock();
        let mut entity_mut = ecs.entity_mut(self.entity);

        if enabled {
            entity_mut.insert(LeftClickMine);
        } else {
            entity_mut.remove::<LeftClickMine>();
        }
    }
}

/// A component that simulates the client holding down left click to mine the
/// block that it's facing, but this only interacts with blocks and not
/// entities.
#[derive(Component)]
pub struct LeftClickMine;

#[allow(clippy::type_complexity)]
fn handle_auto_mine(
    mut query: Query<
        (
            &HitResultComponent,
            Entity,
            Option<&Mining>,
            &Inventory,
            &MineBlockPos,
            &MineItem,
        ),
        With<LeftClickMine>,
    >,
    mut start_mining_block_event: MessageWriter<StartMiningBlockEvent>,
    mut stop_mining_block_event: MessageWriter<StopMiningBlockEvent>,
) {
    for (
        hit_result_component,
        entity,
        mining,
        inventory,
        current_mining_pos,
        current_mining_item,
    ) in &mut query.iter_mut()
    {
        let block_pos = hit_result_component
            .as_block_hit_result_if_not_miss()
            .map(|b| b.block_pos);

        // start mining if we're looking at a block and we're not already mining it
        if let Some(block_pos) = block_pos
            && (mining.is_none()
                || !is_same_mining_target(
                    block_pos,
                    inventory,
                    current_mining_pos,
                    current_mining_item,
                ))
        {
            start_mining_block_event.write(StartMiningBlockEvent {
                entity,
                position: block_pos,
                force: true,
            });
        } else if mining.is_some() && hit_result_component.miss() {
            stop_mining_block_event.write(StopMiningBlockEvent { entity });
        }
    }
}

/// Information about the block we're currently mining.
///
/// This is only present if we're currently mining a block.
#[derive(Component, Debug, Clone)]
pub struct Mining {
    pub pos: BlockPos,
    pub dir: Direction,
    /// See [`MiningQueued::force`].
    pub force: bool,
}

/// Start mining the block at the given position.
///
/// If we're looking at the block then the correct direction will be used,
/// otherwise it'll be [`Direction::Down`].
#[derive(Message, Debug)]
pub struct StartMiningBlockEvent {
    pub entity: Entity,
    pub position: BlockPos,
    /// Whether we should ignore blocks that are blocking the view of this
    /// block.
    ///
    /// Most of the time, you'll want to set this to true as it'll make the
    /// behavior more predictable. If it's set to false, then it might fail or
    /// it might mine blocks other than the one at `position` (which may be
    /// preferable if you're trying to act like vanilla).
    pub force: bool,
}
fn handle_start_mining_block_event(
    mut commands: Commands,
    mut events: MessageReader<StartMiningBlockEvent>,
    mut query: Query<&HitResultComponent>,
) {
    for event in events.read() {
        trace!("{event:?}");
        let hit_result = query.get_mut(event.entity).unwrap();
        if event.force {
            let direction = if let Some(block_hit_result) =
                hit_result.as_block_hit_result_if_not_miss()
                && block_hit_result.block_pos == event.position
            {
                // we're looking at the block
                block_hit_result.direction
            } else {
                debug!(
                    "Got StartMiningBlockEvent but we're not looking at the block ({hit_result:?}.block_pos != {:?}). Picking an arbitrary direction instead.",
                    event.position
                );
                // we're not looking at the block, arbitrary direction
                Direction::Down
            };
            commands.entity(event.entity).insert(MiningQueued {
                position: event.position,
                direction,
                force: true,
            });
        } else {
            // let block_hit_result = hit_result.as_block_hit_result_if_not_miss();
            // let direction = block_hit_result.map_or(Direction::Down, |b| b.direction);
            if let Some(block_hit_result) = hit_result.as_block_hit_result_if_not_miss()
                && block_hit_result.block_pos == event.position
            {
                commands.entity(event.entity).insert(MiningQueued {
                    position: event.position,
                    direction: block_hit_result.direction,
                    force: false,
                });
            } else {
                warn!(
                    "Got StartMiningBlockEvent with force=false but we're not looking at the block ({hit_result:?}.block_pos != {:?}). You should've looked at the block before trying to mine with force=false.",
                    event.position
                );
            };
        }
    }
}

/// Present on entities when they're going to start mining a block next tick.
#[derive(Component, Debug, Clone)]
pub struct MiningQueued {
    pub position: BlockPos,
    pub direction: Direction,
    /// Whether we should mine the block regardless of whether it's reachable.
    pub force: bool,
}
#[allow(clippy::too_many_arguments, clippy::type_complexity)]
pub fn handle_mining_queued(
    mut commands: Commands,
    mut attack_block_events: MessageWriter<AttackBlockEvent>,
    mut mine_block_progress_events: MessageWriter<MineBlockProgressEvent>,
    query: Query<(
        Entity,
        &MiningQueued,
        &InstanceHolder,
        &LocalGameMode,
        &Inventory,
        &FluidOnEyes,
        &Physics,
<<<<<<< HEAD
        &Attributes,
        Option<&Mining>,
=======
        Option<&mut Mining>,
>>>>>>> 5bc61861
        &mut BlockStatePredictionHandler,
        &mut MineDelay,
        &mut MineProgress,
        &mut MineTicks,
        &mut MineItem,
        &mut MineBlockPos,
    )>,
) {
    for (
        entity,
        mining_queued,
        instance_holder,
        game_mode,
        inventory,
        fluid_on_eyes,
        physics,
<<<<<<< HEAD
        attributes,
        mining,
=======
        mut mining,
>>>>>>> 5bc61861
        mut sequence_number,
        mut mine_delay,
        mut mine_progress,
        mut mine_ticks,
        mut current_mining_item,
        mut current_mining_pos,
    ) in query
    {
        trace!("handle_mining_queued {mining_queued:?}");
        commands.entity(entity).remove::<MiningQueued>();

        let instance = instance_holder.instance.read();
        if check_is_interaction_restricted(
            &instance,
            mining_queued.position,
            &game_mode.current,
            inventory,
        ) {
            continue;
        }
        // TODO (when world border is implemented): vanilla ignores if the block
        // is outside of the worldborder

        if let Some(mining) = &mut mining {
            // this matters if we were previously mining a block without force
            if mining_queued.force {
                mining.force = true;
            }
        }

        if game_mode.current == GameMode::Creative {
            // In creative mode, first send START_DESTROY_BLOCK packet then immediately
            // finish mining
            commands.trigger(SendGamePacketEvent::new(
                entity,
                ServerboundPlayerAction {
                    action: s_player_action::Action::StartDestroyBlock,
                    pos: mining_queued.position,
                    direction: mining_queued.direction,
                    seq: sequence_number.start_predicting(),
                },
            ));
            commands.trigger(FinishMiningBlockEvent {
                entity,
                position: mining_queued.position,
            });
            **mine_delay = 5;
            commands.trigger(SwingArmEvent { entity });
        } else if mining.is_none()
            || !is_same_mining_target(
                mining_queued.position,
                inventory,
                &current_mining_pos,
                &current_mining_item,
            )
        {
            if mining.is_some() {
                // send a packet to stop mining since we just changed target
                commands.trigger(SendGamePacketEvent::new(
                    entity,
                    ServerboundPlayerAction {
                        action: s_player_action::Action::AbortDestroyBlock,
                        pos: current_mining_pos
                            .expect("IsMining is true so MineBlockPos must be present"),
                        direction: mining_queued.direction,
                        seq: 0,
                    },
                ));
            }

            let target_block_state = instance
                .get_block_state(mining_queued.position)
                .unwrap_or_default();

            // we can't break blocks if they don't have a bounding box
            let block_is_solid = !target_block_state.outline_shape().is_empty();

            if block_is_solid && **mine_progress == 0. {
                // interact with the block (like note block left click) here
                attack_block_events.write(AttackBlockEvent {
                    entity,
                    position: mining_queued.position,
                });
            }

            let block = Box::<dyn BlockTrait>::from(target_block_state);

            let held_item = inventory.held_item();

            if block_is_solid
                && get_mine_progress(
                    block.as_ref(),
                    held_item.kind(),
                    fluid_on_eyes,
                    physics,
                    &attributes,
                ) >= 1.
            {
                // block was broken instantly (instamined)
                commands.trigger(FinishMiningBlockEvent {
                    entity,
                    position: mining_queued.position,
                });
            } else {
                let mining = Mining {
                    pos: mining_queued.position,
                    dir: mining_queued.direction,
                    force: mining_queued.force,
                };
                trace!("inserting mining component {mining:?} for entity {entity:?}");
                commands.entity(entity).insert(mining);
                **current_mining_pos = Some(mining_queued.position);
                **current_mining_item = held_item;
                **mine_progress = 0.;
                **mine_ticks = 0.;
                mine_block_progress_events.write(MineBlockProgressEvent {
                    entity,
                    position: mining_queued.position,
                    destroy_stage: mine_progress.destroy_stage(),
                });
            }

            commands.trigger(SendGamePacketEvent::new(
                entity,
                ServerboundPlayerAction {
                    action: s_player_action::Action::StartDestroyBlock,
                    pos: mining_queued.position,
                    direction: mining_queued.direction,
                    seq: sequence_number.start_predicting(),
                },
            ));
            commands.trigger(SwingArmEvent { entity });
            // another swing packet gets sent in the same tick in
            // continue_mining_block, vanilla does this too
        }
    }
}

#[derive(Message)]
pub struct MineBlockProgressEvent {
    pub entity: Entity,
    pub position: BlockPos,
    pub destroy_stage: Option<u32>,
}

/// A player left clicked on a block, used for stuff like interacting with note
/// blocks.
#[derive(Message)]
pub struct AttackBlockEvent {
    pub entity: Entity,
    pub position: BlockPos,
}

/// Returns whether the block and item are still the same as when we started
/// mining.
fn is_same_mining_target(
    target_block: BlockPos,
    inventory: &Inventory,
    current_mining_pos: &MineBlockPos,
    current_mining_item: &MineItem,
) -> bool {
    let held_item = inventory.held_item();
    Some(target_block) == current_mining_pos.0 && held_item == current_mining_item.0
}

/// A component bundle for players that can mine blocks.
#[derive(Bundle, Default, Clone)]
pub struct MineBundle {
    pub delay: MineDelay,
    pub progress: MineProgress,
    pub ticks: MineTicks,
    pub mining_pos: MineBlockPos,
    pub mine_item: MineItem,
}

/// A component that counts down until we start mining the next block.
#[derive(Component, Debug, Default, Deref, DerefMut, Clone)]
pub struct MineDelay(pub u32);

/// A component that stores the progress of the current mining operation.
///
/// This is a value between 0 and 1.
#[derive(Component, Debug, Default, Deref, DerefMut, Clone)]
pub struct MineProgress(pub f32);

impl MineProgress {
    pub fn destroy_stage(&self) -> Option<u32> {
        if self.0 > 0. {
            Some((self.0 * 10.) as u32)
        } else {
            None
        }
    }
}

/// A component that stores the number of ticks that we've been mining the same
/// block for.
///
/// This is a float despite the fact that it should only ever be a round number.
#[derive(Component, Clone, Debug, Default, Deref, DerefMut)]
pub struct MineTicks(pub f32);

/// A component that stores the position of the block we're currently mining.
#[derive(Component, Clone, Debug, Default, Deref, DerefMut)]
pub struct MineBlockPos(pub Option<BlockPos>);

/// A component that contains the item we're currently using to mine, or
/// [`ItemStack::Empty`] if nothing is being mined.
#[derive(Component, Clone, Debug, Default, Deref, DerefMut)]
pub struct MineItem(pub ItemStack);

/// A trigger that's sent when we completed mining a block.
#[derive(EntityEvent)]
pub struct FinishMiningBlockEvent {
    pub entity: Entity,
    pub position: BlockPos,
}

pub fn handle_finish_mining_block_observer(
    finish_mining_block: On<FinishMiningBlockEvent>,
    mut query: Query<(
        &InstanceName,
        &LocalGameMode,
        &Inventory,
        &PlayerAbilities,
        &PermissionLevel,
        &Position,
        &mut BlockStatePredictionHandler,
    )>,
    instances: Res<InstanceContainer>,
) {
    let event = finish_mining_block.event();

    let (
        instance_name,
        game_mode,
        inventory,
        abilities,
        permission_level,
        player_pos,
        mut prediction_handler,
    ) = query.get_mut(finish_mining_block.entity).unwrap();
    let instance_lock = instances.get(instance_name).unwrap();
    let instance = instance_lock.read();
    if check_is_interaction_restricted(&instance, event.position, &game_mode.current, inventory) {
        return;
    }

    if game_mode.current == GameMode::Creative {
        let held_item = inventory.held_item().kind();
        if matches!(
            held_item,
            azalea_registry::Item::Trident | azalea_registry::Item::DebugStick
        ) || azalea_registry::tags::items::SWORDS.contains(&held_item)
        {
            return;
        }
    }

    let Some(block_state) = instance.get_block_state(event.position) else {
        return;
    };

    let registry_block: azalea_registry::Block =
        Box::<dyn BlockTrait>::from(block_state).as_registry_block();
    if !can_use_game_master_blocks(abilities, permission_level)
        && matches!(
            registry_block,
            azalea_registry::Block::CommandBlock | azalea_registry::Block::StructureBlock
        )
    {
        return;
    }
    if block_state == BlockState::AIR {
        return;
    }

    // when we break a waterlogged block we want to keep the water there
    let fluid_state = FluidState::from(block_state);
    let block_state_for_fluid = BlockState::from(fluid_state);
    let old_state = instance
        .set_block_state(event.position, block_state_for_fluid)
        .unwrap_or_default();
    prediction_handler.retain_known_server_state(event.position, old_state, **player_pos);
}

/// Abort mining a block.
#[derive(Message)]
pub struct StopMiningBlockEvent {
    pub entity: Entity,
}
pub fn handle_stop_mining_block_event(
    mut events: MessageReader<StopMiningBlockEvent>,
    mut commands: Commands,
    mut mine_block_progress_events: MessageWriter<MineBlockProgressEvent>,
    mut query: Query<(&MineBlockPos, &mut MineProgress)>,
) {
    for event in events.read() {
        let (mine_block_pos, mut mine_progress) = query.get_mut(event.entity).unwrap();

        let mine_block_pos =
            mine_block_pos.expect("IsMining is true so MineBlockPos must be present");
        commands.trigger(SendGamePacketEvent::new(
            event.entity,
            ServerboundPlayerAction {
                action: s_player_action::Action::AbortDestroyBlock,
                pos: mine_block_pos,
                direction: Direction::Down,
                seq: 0,
            },
        ));
        commands.entity(event.entity).remove::<Mining>();
        **mine_progress = 0.;
        mine_block_progress_events.write(MineBlockProgressEvent {
            entity: event.entity,
            position: mine_block_pos,
            destroy_stage: None,
        });
    }
}

#[allow(clippy::too_many_arguments, clippy::type_complexity)]
pub fn continue_mining_block(
    mut query: Query<(
        Entity,
        &InstanceName,
        &LocalGameMode,
        &Inventory,
        &MineBlockPos,
        &MineItem,
        &FluidOnEyes,
        &Physics,
        &Attributes,
        &Mining,
        &mut MineDelay,
        &mut MineProgress,
        &mut MineTicks,
        &mut BlockStatePredictionHandler,
    )>,
    mut commands: Commands,
    mut mine_block_progress_events: MessageWriter<MineBlockProgressEvent>,
    instances: Res<InstanceContainer>,
) {
    for (
        entity,
        instance_name,
        game_mode,
        inventory,
        current_mining_pos,
        current_mining_item,
        fluid_on_eyes,
        physics,
        attributes,
        mining,
        mut mine_delay,
        mut mine_progress,
        mut mine_ticks,
        mut prediction_handler,
    ) in query.iter_mut()
    {
        if **mine_delay > 0 {
            **mine_delay -= 1;
            continue;
        }

        if game_mode.current == GameMode::Creative {
            // TODO: worldborder check
            **mine_delay = 5;
            commands.trigger(SendGamePacketEvent::new(
                entity,
                ServerboundPlayerAction {
                    action: s_player_action::Action::StartDestroyBlock,
                    pos: mining.pos,
                    direction: mining.dir,
                    seq: prediction_handler.start_predicting(),
                },
            ));
            commands.trigger(FinishMiningBlockEvent {
                entity,
                position: mining.pos,
            });
            commands.trigger(SwingArmEvent { entity });
        } else if mining.force
            || is_same_mining_target(
                mining.pos,
                inventory,
                current_mining_pos,
                current_mining_item,
            )
        {
            trace!("continue mining block at {:?}", mining.pos);
            let instance_lock = instances.get(instance_name).unwrap();
            let instance = instance_lock.read();
            let target_block_state = instance.get_block_state(mining.pos).unwrap_or_default();

            trace!("target_block_state: {target_block_state:?}");

            if target_block_state.is_air() {
                commands.entity(entity).remove::<Mining>();
                continue;
            }
            let block = Box::<dyn BlockTrait>::from(target_block_state);
            **mine_progress += get_mine_progress(
                block.as_ref(),
                current_mining_item.kind(),
                fluid_on_eyes,
                physics,
                &attributes,
            );

            if **mine_ticks % 4. == 0. {
                // vanilla makes a mining sound here
            }
            **mine_ticks += 1.;

            if **mine_progress >= 1. {
                // MiningQueued is removed in case we were doing an infinite loop that
                // repeatedly inserts MiningQueued
                commands.entity(entity).remove::<(Mining, MiningQueued)>();
                trace!("finished mining block at {:?}", mining.pos);
                commands.trigger(FinishMiningBlockEvent {
                    entity,
                    position: mining.pos,
                });
                commands.trigger(SendGamePacketEvent::new(
                    entity,
                    ServerboundPlayerAction {
                        action: s_player_action::Action::StopDestroyBlock,
                        pos: mining.pos,
                        direction: mining.dir,
                        seq: prediction_handler.start_predicting(),
                    },
                ));
                **mine_progress = 0.;
                **mine_ticks = 0.;
                **mine_delay = 5;
            }

            mine_block_progress_events.write(MineBlockProgressEvent {
                entity,
                position: mining.pos,
                destroy_stage: mine_progress.destroy_stage(),
            });
            commands.trigger(SwingArmEvent { entity });
        } else {
            trace!("switching mining target to {:?}", mining.pos);
            commands.entity(entity).insert(MiningQueued {
                position: mining.pos,
                direction: mining.dir,
                force: false,
            });
        }
    }
}

pub fn update_mining_component(
    mut commands: Commands,
    mut query: Query<(Entity, &mut Mining, &HitResultComponent)>,
) {
    for (entity, mut mining, hit_result_component) in &mut query.iter_mut() {
        if let Some(block_hit_result) = hit_result_component.as_block_hit_result_if_not_miss() {
            if mining.force && block_hit_result.block_pos != mining.pos {
                continue;
            }

            if mining.pos != block_hit_result.block_pos {
                debug!(
                    "Updating Mining::pos from {:?} to {:?}",
                    mining.pos, block_hit_result.block_pos
                );
                mining.pos = block_hit_result.block_pos;
            }
            mining.dir = block_hit_result.direction;
        } else {
            if mining.force {
                continue;
            }

            debug!("Removing mining component because we're no longer looking at the block");
            commands.entity(entity).remove::<Mining>();
        }
    }
}<|MERGE_RESOLUTION|>--- conflicted
+++ resolved
@@ -19,11 +19,7 @@
         BlockStatePredictionHandler, SwingArmEvent, can_use_game_master_blocks,
         check_is_interaction_restricted, pick::HitResultComponent,
     },
-<<<<<<< HEAD
-    inventory::InventorySet,
-=======
     inventory::{Inventory, InventorySystems},
->>>>>>> 5bc61861
     local_player::{InstanceHolder, LocalGameMode, PermissionLevel},
     movement::MoveEventsSystems,
     packet::game::SendGamePacketEvent,
@@ -252,12 +248,8 @@
         &Inventory,
         &FluidOnEyes,
         &Physics,
-<<<<<<< HEAD
         &Attributes,
-        Option<&Mining>,
-=======
         Option<&mut Mining>,
->>>>>>> 5bc61861
         &mut BlockStatePredictionHandler,
         &mut MineDelay,
         &mut MineProgress,
@@ -274,12 +266,8 @@
         inventory,
         fluid_on_eyes,
         physics,
-<<<<<<< HEAD
         attributes,
-        mining,
-=======
         mut mining,
->>>>>>> 5bc61861
         mut sequence_number,
         mut mine_delay,
         mut mine_progress,
