mod events;

use std::{collections::HashSet, sync::Arc};

use azalea_core::{
    game_type::GameMode,
    position::{ChunkPos, Vec3},
};
use azalea_entity::{
    Dead, EntityBundle, EntityKindComponent, HasClientLoaded, LoadedBy, LocalEntity, LookDirection,
    Physics, PlayerAbilities, Position, RelativeEntityUpdate,
    indexing::{EntityIdIndex, EntityUuidIndex},
    inventory::Inventory,
    metadata::{Health, apply_metadata},
};
use azalea_protocol::{
    common::movements::MoveFlags,
    packets::{ConnectionProtocol, game::*},
};
use azalea_world::{InstanceContainer, InstanceName, MinecraftEntityId, PartialInstance};
use bevy_ecs::{prelude::*, system::SystemState};
pub use events::*;
use tracing::{debug, error, trace, warn};

use crate::{
    ClientInformation,
    block_update::QueuedServerBlockUpdates,
    chat::{ChatPacket, ChatReceivedEvent},
    chunks,
    connection::RawConnection,
    disconnect::DisconnectEvent,
    interact::BlockStatePredictionHandler,
<<<<<<< HEAD
    inventory::{ClientSideCloseContainerEvent, MenuOpenedEvent, SetContainerContentEvent},
=======
    inventory::{
        ClientsideCloseContainerEvent, Inventory, MenuOpenedEvent, SetContainerContentEvent,
    },
>>>>>>> 5bc61861
    local_player::{Hunger, InstanceHolder, LocalGameMode, TabList},
    movement::{KnockbackEvent, KnockbackType},
    packet::{as_system, declare_packet_handlers},
    player::{GameProfileComponent, PlayerInfo},
    tick_counter::TicksConnected,
};

pub fn process_packet(ecs: &mut World, player: Entity, packet: &ClientboundGamePacket) {
    let mut handler = GamePacketHandler { player, ecs };

    // the order of these doesn't matter, that's decided by the protocol library
    declare_packet_handlers!(
        ClientboundGamePacket,
        packet,
        handler,
        [
            login,
            set_chunk_cache_radius,
            chunk_batch_start,
            chunk_batch_finished,
            custom_payload,
            change_difficulty,
            commands,
            player_abilities,
            set_cursor_item,
            update_tags,
            disconnect,
            update_recipes,
            entity_event,
            player_position,
            player_info_update,
            player_info_remove,
            set_chunk_cache_center,
            chunks_biomes,
            light_update,
            level_chunk_with_light,
            add_entity,
            set_entity_data,
            update_attributes,
            set_entity_motion,
            set_entity_link,
            initialize_border,
            set_time,
            set_default_spawn_position,
            set_health,
            set_experience,
            teleport_entity,
            update_advancements,
            rotate_head,
            move_entity_pos,
            move_entity_pos_rot,
            move_entity_rot,
            keep_alive,
            remove_entities,
            player_chat,
            system_chat,
            disguised_chat,
            sound,
            level_event,
            block_update,
            animate,
            section_blocks_update,
            game_event,
            level_particles,
            server_data,
            set_equipment,
            update_mob_effect,
            award_stats,
            block_changed_ack,
            block_destruction,
            block_entity_data,
            block_event,
            boss_event,
            command_suggestions,
            container_set_content,
            container_set_data,
            container_set_slot,
            container_close,
            cooldown,
            custom_chat_completions,
            delete_chat,
            explode,
            forget_level_chunk,
            horse_screen_open,
            map_item_data,
            merchant_offers,
            move_vehicle,
            open_book,
            open_screen,
            open_sign_editor,
            ping,
            place_ghost_recipe,
            player_combat_end,
            player_combat_enter,
            player_combat_kill,
            player_look_at,
            remove_mob_effect,
            resource_pack_push,
            resource_pack_pop,
            respawn,
            start_configuration,
            entity_position_sync,
            select_advancements_tab,
            set_action_bar_text,
            set_border_center,
            set_border_lerp_size,
            set_border_size,
            set_border_warning_delay,
            set_border_warning_distance,
            set_camera,
            set_display_objective,
            set_objective,
            set_passengers,
            set_player_team,
            set_score,
            set_simulation_distance,
            set_subtitle_text,
            set_title_text,
            set_titles_animation,
            clear_titles,
            sound_entity,
            stop_sound,
            tab_list,
            tag_query,
            take_item_entity,
            bundle_delimiter,
            damage_event,
            hurt_animation,
            ticking_state,
            ticking_step,
            reset_score,
            cookie_request,
            debug_sample,
            pong_response,
            store_cookie,
            transfer,
            move_minecart_along_track,
            set_held_slot,
            set_player_inventory,
            projectile_power,
            custom_report_details,
            server_links,
            player_rotation,
            recipe_book_add,
            recipe_book_remove,
            recipe_book_settings,
            test_instance_block_status,
            waypoint,
            clear_dialog,
            show_dialog,
            debug_block_value,
            debug_chunk_value,
            debug_entity_value,
            debug_event,
            game_test_highlight_pos,
        ]
    );
}

pub struct GamePacketHandler<'a> {
    pub ecs: &'a mut World,
    pub player: Entity,
}
impl GamePacketHandler<'_> {
    pub fn login(&mut self, p: &ClientboundLogin) {
        debug!("Got login packet");

        as_system::<(
            Commands,
            Query<
                (
                    &GameProfileComponent,
                    &ClientInformation,
                    Option<&mut InstanceName>,
                    Option<&mut LoadedBy>,
                    &mut EntityIdIndex,
                    &mut InstanceHolder,
                ),
                With<LocalEntity>,
            >,
            MessageWriter<InstanceLoadedEvent>,
            ResMut<InstanceContainer>,
            ResMut<EntityUuidIndex>,
            Query<&mut LoadedBy, Without<LocalEntity>>,
        )>(
            self.ecs,
            |(
                mut commands,
                mut query,
                mut instance_loaded_events,
                mut instance_container,
                mut entity_uuid_index,
                mut loaded_by_query,
            )| {
                let (
                    game_profile,
                    client_information,
                    instance_name,
                    loaded_by,
                    mut entity_id_index,
                    mut instance_holder,
                ) = query.get_mut(self.player).unwrap();

                let new_instance_name = p.common.dimension.clone();

                if let Some(mut instance_name) = instance_name {
                    **instance_name = new_instance_name.clone();
                } else {
                    commands
                        .entity(self.player)
                        .insert(InstanceName(new_instance_name.clone()));
                }

                let Some((_dimension_type, dimension_data)) = p
                    .common
                    .dimension_type(&instance_holder.instance.read().registries)
                else {
                    return;
                };

                // add this world to the instance_container (or don't if it's already
                // there)
                let weak_instance = instance_container.get_or_insert(
                    new_instance_name.clone(),
                    dimension_data.height,
                    dimension_data.min_y,
                    &instance_holder.instance.read().registries,
                );
                instance_loaded_events.write(InstanceLoadedEvent {
                    entity: self.player,
                    name: new_instance_name.clone(),
                    instance: Arc::downgrade(&weak_instance),
                });

                // set the partial_world to an empty world
                // (when we add chunks or entities those will be in the
                // instance_container)

                *instance_holder.partial_instance.write() = PartialInstance::new(
                    azalea_world::chunk_storage::calculate_chunk_storage_range(
                        client_information.view_distance.into(),
                    ),
                    // this argument makes it so other clients don't update this player entity
                    // in a shared instance
                    Some(self.player),
                );
                {
                    let map = instance_holder.instance.read().registries.map.clone();
                    let new_registries = &mut weak_instance.write().registries;
                    // add the registries from this instance to the weak instance
                    for (registry_name, registry) in map {
                        new_registries.map.insert(registry_name, registry);
                    }
                }
                instance_holder.instance = weak_instance;

                let entity_bundle = EntityBundle::new(
                    game_profile.uuid,
                    Vec3::ZERO,
                    azalea_registry::EntityKind::Player,
                    new_instance_name,
                );
                let entity_id = p.player_id;
                // insert our components into the ecs :)
                commands.entity(self.player).insert((
                    entity_id,
                    LocalGameMode {
                        current: p.common.game_type,
                        previous: p.common.previous_game_type.into(),
                    },
                    entity_bundle,
                    TicksConnected(0),
                ));

                azalea_entity::indexing::add_entity_to_indexes(
                    entity_id,
                    self.player,
                    Some(game_profile.uuid),
                    &mut entity_id_index,
                    &mut entity_uuid_index,
                    &mut instance_holder.instance.write(),
                );

                // every entity is now unloaded by this player
                for mut loaded_by in &mut loaded_by_query.iter_mut() {
                    loaded_by.remove(&self.player);
                }

                // update or insert loaded_by
                if let Some(mut loaded_by) = loaded_by {
                    loaded_by.insert(self.player);
                } else {
                    commands
                        .entity(self.player)
                        .insert(LoadedBy(HashSet::from_iter(vec![self.player])));
                }
            },
        );
    }

    pub fn set_chunk_cache_radius(&mut self, p: &ClientboundSetChunkCacheRadius) {
        debug!("Got set chunk cache radius packet {p:?}");
    }

    pub fn chunk_batch_start(&mut self, _p: &ClientboundChunkBatchStart) {
        // the packet is empty, it's just a marker to tell us when the batch starts and
        // ends
        debug!("Got chunk batch start");

        as_system::<MessageWriter<_>>(self.ecs, |mut events| {
            events.write(chunks::ChunkBatchStartEvent {
                entity: self.player,
            });
        });
    }

    pub fn chunk_batch_finished(&mut self, p: &ClientboundChunkBatchFinished) {
        debug!("Got chunk batch finished {p:?}");

        as_system::<MessageWriter<_>>(self.ecs, |mut events| {
            events.write(chunks::ChunkBatchFinishedEvent {
                entity: self.player,
                batch_size: p.batch_size,
            });
        });
    }

    pub fn custom_payload(&mut self, p: &ClientboundCustomPayload) {
        debug!("Got custom payload packet {p:?}");
    }

    pub fn change_difficulty(&mut self, p: &ClientboundChangeDifficulty) {
        debug!("Got difficulty packet {p:?}");
    }

    pub fn commands(&mut self, _p: &ClientboundCommands) {
        debug!("Got declare commands packet");
    }

    pub fn player_abilities(&mut self, p: &ClientboundPlayerAbilities) {
        debug!("Got player abilities packet {p:?}");

        as_system::<Query<&mut PlayerAbilities>>(self.ecs, |mut query| {
            let mut player_abilities = query.get_mut(self.player).unwrap();

            *player_abilities = PlayerAbilities::from(p);
        });
    }

    pub fn set_cursor_item(&mut self, p: &ClientboundSetCursorItem) {
        debug!("Got set cursor item packet {p:?}");
    }

    pub fn update_tags(&mut self, _p: &ClientboundUpdateTags) {
        debug!("Got update tags packet");
    }

    pub fn disconnect(&mut self, p: &ClientboundDisconnect) {
        warn!("Got disconnect packet {p:?}");

        as_system::<MessageWriter<_>>(self.ecs, |mut events| {
            events.write(DisconnectEvent {
                entity: self.player,
                reason: Some(p.reason.clone()),
            });
        });
    }

    pub fn update_recipes(&mut self, _p: &ClientboundUpdateRecipes) {
        debug!("Got update recipes packet");
    }

    pub fn entity_event(&mut self, _p: &ClientboundEntityEvent) {
        // debug!("Got entity event packet {p:?}");
    }

    pub fn player_position(&mut self, p: &ClientboundPlayerPosition) {
        debug!("Got player position packet {p:?}");

        as_system::<(
            Query<(&mut Physics, &mut LookDirection, &mut Position)>,
            Commands,
        )>(self.ecs, |(mut query, mut commands)| {
            let Ok((mut physics, mut direction, mut position)) = query.get_mut(self.player) else {
                return;
            };

            p.relative
                .apply(&p.change, &mut position, &mut direction, &mut physics);
            // old_pos is set to the current position when we're teleported
            physics.set_old_pos(*position);

            // send the relevant packets
            commands.trigger(SendGamePacketEvent::new(
                self.player,
                ServerboundAcceptTeleportation { id: p.id },
            ));
            commands.trigger(SendGamePacketEvent::new(
                self.player,
                ServerboundMovePlayerPosRot {
                    pos: **position,
                    look_direction: *direction,
                    flags: MoveFlags::default(),
                },
            ));
        });
    }

    pub fn player_info_update(&mut self, p: &ClientboundPlayerInfoUpdate) {
        debug!("Got player info packet {p:?}");

        as_system::<(
            Query<&mut TabList>,
            MessageWriter<AddPlayerEvent>,
            MessageWriter<UpdatePlayerEvent>,
            ResMut<TabList>,
        )>(
            self.ecs,
            |(
                mut query,
                mut add_player_events,
                mut update_player_events,
                mut tab_list_resource,
            )| {
                let mut tab_list = query.get_mut(self.player).unwrap();

                for updated_info in &p.entries {
                    // add the new player maybe
                    if p.actions.add_player {
                        let info = PlayerInfo {
                            profile: updated_info.profile.clone(),
                            uuid: updated_info.profile.uuid,
                            gamemode: updated_info.game_mode,
                            latency: updated_info.latency,
                            display_name: updated_info.display_name.clone(),
                        };
                        tab_list.insert(updated_info.profile.uuid, info.clone());
                        add_player_events.write(AddPlayerEvent {
                            entity: self.player,
                            info,
                        });
                    } else if let Some(info) = tab_list.get_mut(&updated_info.profile.uuid) {
                        // `else if` because the block for add_player above
                        // already sets all the fields
                        if p.actions.update_game_mode {
                            info.gamemode = updated_info.game_mode;
                        }
                        if p.actions.update_latency {
                            info.latency = updated_info.latency;
                        }
                        if p.actions.update_display_name {
                            info.display_name.clone_from(&updated_info.display_name);
                        }
                        update_player_events.write(UpdatePlayerEvent {
                            entity: self.player,
                            info: info.clone(),
                        });
                    } else {
                        let uuid = updated_info.profile.uuid;
                        debug!("Ignoring PlayerInfoUpdate for unknown player {uuid}");
                    }
                }

                *tab_list_resource = tab_list.clone();
            },
        );
    }

    pub fn player_info_remove(&mut self, p: &ClientboundPlayerInfoRemove) {
        debug!("Got chunk cache center packet {p:?}");

        as_system::<(
            Query<&mut TabList>,
            MessageWriter<RemovePlayerEvent>,
            ResMut<TabList>,
        )>(
            self.ecs,
            |(mut query, mut remove_player_events, mut tab_list_resource)| {
                let mut tab_list = query.get_mut(self.player).unwrap();

                for uuid in &p.profile_ids {
                    if let Some(info) = tab_list.remove(uuid) {
                        remove_player_events.write(RemovePlayerEvent {
                            entity: self.player,
                            info,
                        });
                    }
                    tab_list_resource.remove(uuid);
                }
            },
        );
    }

    pub fn set_chunk_cache_center(&mut self, p: &ClientboundSetChunkCacheCenter) {
        debug!("Got chunk cache center packet {p:?}");

        as_system::<Query<&InstanceHolder>>(self.ecs, |mut query| {
            let instance_holder = query.get_mut(self.player).unwrap();
            let mut partial_world = instance_holder.partial_instance.write();

            partial_world
                .chunks
                .update_view_center(ChunkPos::new(p.x, p.z));
        });
    }

    pub fn chunks_biomes(&mut self, _p: &ClientboundChunksBiomes) {}

    pub fn light_update(&mut self, _p: &ClientboundLightUpdate) {
        // debug!("Got light update packet {p:?}");
    }

    pub fn level_chunk_with_light(&mut self, p: &ClientboundLevelChunkWithLight) {
        debug!("Got chunk with light packet {} {}", p.x, p.z);

        as_system::<MessageWriter<_>>(self.ecs, |mut events| {
            events.write(chunks::ReceiveChunkEvent {
                entity: self.player,
                packet: p.clone(),
            });
        });
    }

    pub fn add_entity(&mut self, p: &ClientboundAddEntity) {
        debug!("Got add entity packet {p:?}");

        as_system::<(
            Commands,
            Query<(&mut EntityIdIndex, Option<&InstanceName>, Option<&TabList>)>,
            Query<&mut LoadedBy>,
            Query<Entity>,
            Res<InstanceContainer>,
            ResMut<EntityUuidIndex>,
        )>(
            self.ecs,
            |(
                mut commands,
                mut query,
                mut loaded_by_query,
                entity_query,
                instance_container,
                mut entity_uuid_index,
            )| {
                let (mut entity_id_index, instance_name, tab_list) =
                    query.get_mut(self.player).unwrap();

                let entity_id = p.id;

                let Some(instance_name) = instance_name else {
                    warn!("got add player packet but we haven't gotten a login packet yet");
                    return;
                };

                // check if the entity already exists, and if it does then only add to LoadedBy
                let instance = instance_container.get(instance_name).unwrap();
                if let Some(&ecs_entity) = instance.read().entity_by_id.get(&entity_id) {
                    // entity already exists
                    let Ok(mut loaded_by) = loaded_by_query.get_mut(ecs_entity) else {
                        // LoadedBy for this entity isn't in the ecs! figure out what went wrong
                        // and print an error

                        let entity_in_ecs = entity_query.get(ecs_entity).is_ok();

                        if entity_in_ecs {
                            error!(
                                "LoadedBy for entity {entity_id:?} ({ecs_entity:?}) isn't in the ecs, but the entity is in entity_by_id"
                            );
                        } else {
                            error!(
                                "Entity {entity_id:?} ({ecs_entity:?}) isn't in the ecs, but the entity is in entity_by_id"
                            );
                        }
                        return;
                    };
                    loaded_by.insert(self.player);

                    // per-client id index
                    entity_id_index.insert(entity_id, ecs_entity);

                    debug!("added to LoadedBy of entity {ecs_entity:?} with id {entity_id:?}");
                    return;
                };

                // entity doesn't exist in the global index!

                let bundle = p.as_entity_bundle((**instance_name).clone());
                let mut spawned =
                    commands.spawn((entity_id, LoadedBy(HashSet::from([self.player])), bundle));
                let ecs_entity: Entity = spawned.id();
                debug!(
                    "spawned entity {ecs_entity:?} with id {entity_id:?} at {pos:?}",
                    pos = p.position
                );

                azalea_entity::indexing::add_entity_to_indexes(
                    entity_id,
                    ecs_entity,
                    Some(p.uuid),
                    &mut entity_id_index,
                    &mut entity_uuid_index,
                    &mut instance.write(),
                );

                // add the GameProfileComponent if the uuid is in the tab list
                if let Some(tab_list) = tab_list {
                    // (technically this makes it possible for non-player entities to have
                    // GameProfileComponents but the server would have to be doing something
                    // really weird)
                    if let Some(player_info) = tab_list.get(&p.uuid) {
                        spawned.insert(GameProfileComponent(player_info.profile.clone()));
                    }
                }

                // the bundle doesn't include the default entity metadata so we add that
                // separately
                p.apply_metadata(&mut spawned);
            },
        );
    }

    pub fn set_entity_data(&mut self, p: &ClientboundSetEntityData) {
        as_system::<(
            Commands,
            Query<(&EntityIdIndex, &InstanceHolder)>,
            // this is a separate query since it's applied on the entity id that's being updated
            // instead of the player that received the packet
            Query<&EntityKindComponent>,
        )>(self.ecs, |(mut commands, query, entity_kind_query)| {
            let (entity_id_index, instance_holder) = query.get(self.player).unwrap();

            let entity = entity_id_index.get_by_minecraft_entity(p.id);

            let Some(entity) = entity else {
                // some servers like hypixel trigger this a lot :(
                debug!(
                    "Server sent an entity data packet for an entity id ({}) that we don't know about",
                    p.id
                );
                return;
            };

            let Ok(entity_kind) = entity_kind_query.get(entity) else {
                debug!(
                    "Server sent an entity data packet for an entity id ({}) that we have indexed as {entity} but they don't have EntityKind. Maybe a second local client that just disconnected?",
                    p.id
                );
                return;
            };
            let entity_kind = **entity_kind;

            debug!("Got set entity data packet {p:?} for entity of kind {entity_kind:?}");

            let packed_items = p.packed_items.clone().to_vec();

            // we use RelativeEntityUpdate because it makes sure changes aren't made
            // multiple times
            commands.entity(entity).queue(RelativeEntityUpdate::new(
                instance_holder.partial_instance.clone(),
                move |entity| {
                    let entity_id = entity.id();
                    entity.world_scope(|world| {
                        let mut commands_system_state = SystemState::<Commands>::new(world);
                        let mut commands = commands_system_state.get_mut(world);
                        let mut entity_commands = commands.entity(entity_id);
                        if let Err(e) =
                            apply_metadata(&mut entity_commands, entity_kind, packed_items)
                        {
                            warn!("{e}");
                        }
                        commands_system_state.apply(world);
                    });
                },
            ));
        });
    }

    pub fn update_attributes(&mut self, _p: &ClientboundUpdateAttributes) {
        // debug!("Got update attributes packet {p:?}");
    }

    pub fn set_entity_motion(&mut self, p: &ClientboundSetEntityMotion) {
        // vanilla servers use this packet for knockback, but note that the Explode
        // packet is also sometimes used by servers for knockback

        as_system::<(Commands, Query<(&EntityIdIndex, &InstanceHolder)>)>(
            self.ecs,
            |(mut commands, query)| {
                let (entity_id_index, instance_holder) = query.get(self.player).unwrap();

                let Some(entity) = entity_id_index.get_by_minecraft_entity(p.id) else {
                    // note that this log (and some other ones like the one in RemoveEntities)
                    // sometimes happens when killing mobs. it seems to be a vanilla bug, which is
                    // why it's a debug log instead of a warning
                    debug!(
                        "Got set entity motion packet for unknown entity id {}",
                        p.id
                    );
                    return;
                };

                // this is to make sure the same entity velocity update doesn't get sent
                // multiple times when in swarms

                let knockback = KnockbackType::Set(p.delta.to_vec3());

                commands.entity(entity).queue(RelativeEntityUpdate::new(
                    instance_holder.partial_instance.clone(),
                    move |entity_mut| {
                        entity_mut.world_scope(|world| {
                            world.write_message(KnockbackEvent { entity, knockback })
                        });
                    },
                ));
            },
        );
    }

    pub fn set_entity_link(&mut self, p: &ClientboundSetEntityLink) {
        debug!("Got set entity link packet {p:?}");
    }

    pub fn initialize_border(&mut self, p: &ClientboundInitializeBorder) {
        debug!("Got initialize border packet {p:?}");
    }

    pub fn set_time(&mut self, _p: &ClientboundSetTime) {
        // debug!("Got set time packet {p:?}");
    }

    pub fn set_default_spawn_position(&mut self, p: &ClientboundSetDefaultSpawnPosition) {
        debug!("Got set default spawn position packet {p:?}");
    }

    pub fn set_health(&mut self, p: &ClientboundSetHealth) {
        debug!("Got set health packet {p:?}");

        as_system::<Query<(&mut Health, &mut Hunger)>>(self.ecs, |mut query| {
            let (mut health, mut hunger) = query.get_mut(self.player).unwrap();

            **health = p.health;
            (hunger.food, hunger.saturation) = (p.food, p.saturation);

            // the `Dead` component is added by the `update_dead` system
            // in azalea-world and then the `dead_event` system fires
            // the Death event.
        });
    }

    pub fn set_experience(&mut self, p: &ClientboundSetExperience) {
        debug!("Got set experience packet {p:?}");
    }

    pub fn teleport_entity(&mut self, p: &ClientboundTeleportEntity) {
        debug!("Got teleport entity packet {p:?}");

        as_system::<(Commands, Query<(&EntityIdIndex, &InstanceHolder)>)>(
            self.ecs,
            |(mut commands, mut query)| {
                let (entity_id_index, instance_holder) = query.get_mut(self.player).unwrap();

                let Some(entity) = entity_id_index.get_by_minecraft_entity(p.id) else {
                    warn!("Got teleport entity packet for unknown entity id {}", p.id);
                    return;
                };

                let relative = p.relative.clone();
                let change = p.change.clone();

                commands.entity(entity).queue(RelativeEntityUpdate::new(
                    instance_holder.partial_instance.clone(),
                    move |entity| {
                        let entity_id = entity.id();
                        entity.world_scope(move |world| {
                            let mut query =
                                world.query::<(&mut Physics, &mut LookDirection, &mut Position)>();
                            let (mut physics, mut look_direction, mut position) =
                                query.get_mut(world, entity_id).unwrap();
                            let old_position = *position;
                            relative.apply(
                                &change,
                                &mut position,
                                &mut look_direction,
                                &mut physics,
                            );
                            // old_pos is set to the current position when we're teleported
                            physics.set_old_pos(old_position);
                        });
                    },
                ));
            },
        );
    }

    pub fn update_advancements(&mut self, p: &ClientboundUpdateAdvancements) {
        debug!("Got update advancements packet {p:?}");
    }

    pub fn rotate_head(&mut self, _p: &ClientboundRotateHead) {}

    pub fn move_entity_pos(&mut self, p: &ClientboundMoveEntityPos) {
        as_system::<(Commands, Query<(&EntityIdIndex, &InstanceHolder)>)>(
            self.ecs,
            |(mut commands, mut query)| {
                let (entity_id_index, instance_holder) = query.get_mut(self.player).unwrap();

                debug!("Got move entity pos packet {p:?}");

                let entity_id = p.entity_id;
                let Some(entity) = entity_id_index.get_by_minecraft_entity(entity_id) else {
                    debug!("Got move entity pos packet for unknown entity id {entity_id}");
                    return;
                };

                let new_delta = p.delta.clone();
                let new_on_ground = p.on_ground;
                commands.entity(entity).queue(RelativeEntityUpdate::new(
                    instance_holder.partial_instance.clone(),
                    move |entity_mut| {
                        let mut physics = entity_mut.get_mut::<Physics>().unwrap();
                        let new_pos = physics.vec_delta_codec.decode(&new_delta);
                        physics.vec_delta_codec.set_base(new_pos);
                        physics.set_on_ground(new_on_ground);

                        let mut position = entity_mut.get_mut::<Position>().unwrap();
                        if new_pos != **position {
                            **position = new_pos;
                        }

                        trace!(
                            "Applied movement update for {entity_id} / {entity}",
                            entity = entity_mut.id()
                        );
                    },
                ));
            },
        );
    }

    pub fn move_entity_pos_rot(&mut self, p: &ClientboundMoveEntityPosRot) {
        as_system::<(Commands, Query<(&EntityIdIndex, &InstanceHolder)>)>(
            self.ecs,
            |(mut commands, mut query)| {
                let (entity_id_index, instance_holder) = query.get_mut(self.player).unwrap();

                debug!("Got move entity pos rot packet {p:?}");

                let entity = entity_id_index.get_by_minecraft_entity(p.entity_id);

                let Some(entity) = entity else {
                    // often triggered by hypixel :(
                    debug!(
                        "Got move entity pos rot packet for unknown entity id {}",
                        p.entity_id
                    );
                    return;
                };

                let new_delta = p.delta.clone();
                let new_look_direction = LookDirection::new(
                    (p.y_rot as i32 * 360) as f32 / 256.,
                    (p.x_rot as i32 * 360) as f32 / 256.,
                );

                let new_on_ground = p.on_ground;

                commands.entity(entity).queue(RelativeEntityUpdate::new(
                    instance_holder.partial_instance.clone(),
                    move |entity_mut| {
                        let mut physics = entity_mut.get_mut::<Physics>().unwrap();
                        let new_position = physics.vec_delta_codec.decode(&new_delta);
                        physics.vec_delta_codec.set_base(new_position);
                        physics.set_on_ground(new_on_ground);

                        let mut position = entity_mut.get_mut::<Position>().unwrap();
                        if new_position != **position {
                            **position = new_position;
                        }

                        let mut look_direction = entity_mut.get_mut::<LookDirection>().unwrap();
                        if new_look_direction != *look_direction {
                            *look_direction = new_look_direction;
                        }
                    },
                ));
            },
        );
    }

    pub fn move_entity_rot(&mut self, p: &ClientboundMoveEntityRot) {
        as_system::<(Commands, Query<(&EntityIdIndex, &InstanceHolder)>)>(
            self.ecs,
            |(mut commands, mut query)| {
                let (entity_id_index, instance_holder) = query.get_mut(self.player).unwrap();

                let entity = entity_id_index.get_by_minecraft_entity(p.entity_id);
                if let Some(entity) = entity {
                    let new_look_direction = LookDirection::new(
                        (p.y_rot as i32 * 360) as f32 / 256.,
                        (p.x_rot as i32 * 360) as f32 / 256.,
                    );
                    let new_on_ground = p.on_ground;

                    commands.entity(entity).queue(RelativeEntityUpdate::new(
                        instance_holder.partial_instance.clone(),
                        move |entity_mut| {
                            let mut physics = entity_mut.get_mut::<Physics>().unwrap();
                            physics.set_on_ground(new_on_ground);

                            let mut look_direction = entity_mut.get_mut::<LookDirection>().unwrap();
                            if new_look_direction != *look_direction {
                                *look_direction = new_look_direction;
                            }
                        },
                    ));
                } else {
                    warn!(
                        "Got move entity rot packet for unknown entity id {}",
                        p.entity_id
                    );
                }
            },
        );
    }
    pub fn keep_alive(&mut self, p: &ClientboundKeepAlive) {
        debug!("Got keep alive packet {p:?} for {:?}", self.player);

        as_system::<(MessageWriter<KeepAliveEvent>, Commands)>(
            self.ecs,
            |(mut keepalive_events, mut commands)| {
                keepalive_events.write(KeepAliveEvent {
                    entity: self.player,
                    id: p.id,
                });
                commands.trigger(SendGamePacketEvent::new(
                    self.player,
                    ServerboundKeepAlive { id: p.id },
                ));
            },
        );
    }

    pub fn remove_entities(&mut self, p: &ClientboundRemoveEntities) {
        debug!("Got remove entities packet {p:?}");

        as_system::<(Query<&mut EntityIdIndex>, Query<&mut LoadedBy>)>(
            self.ecs,
            |(mut query, mut entity_query)| {
                let Ok(mut entity_id_index) = query.get_mut(self.player) else {
                    warn!("our local player doesn't have EntityIdIndex");
                    return;
                };

                for &id in &p.entity_ids {
                    let Some(entity) = entity_id_index.remove_by_minecraft_entity(id) else {
                        debug!(
                            "Tried to remove entity with id {id} but it wasn't in the EntityIdIndex. This may be expected on certain server setups (like if they're using VeryManyPlayers)."
                        );
                        continue;
                    };
                    let Ok(mut loaded_by) = entity_query.get_mut(entity) else {
                        warn!(
                            "tried to despawn entity {id} but it doesn't have a LoadedBy component",
                        );
                        continue;
                    };

                    // the `remove_despawned_entities_from_indexes` system will despawn the entity
                    // if it's not loaded by anything anymore

                    // also we can't just ecs.despawn because if we're in a swarm then the entity
                    // might still be loaded by another client

                    loaded_by.remove(&self.player);
                }
            },
        );
    }
    pub fn player_chat(&mut self, p: &ClientboundPlayerChat) {
        debug!("Got player chat packet {p:?}");

        as_system::<MessageWriter<_>>(self.ecs, |mut events| {
            events.write(ChatReceivedEvent {
                entity: self.player,
                packet: ChatPacket::Player(Arc::new(p.clone())),
            });
        });
    }

    pub fn system_chat(&mut self, p: &ClientboundSystemChat) {
        debug!("Got system chat packet {p:?}");

        as_system::<MessageWriter<_>>(self.ecs, |mut events| {
            events.write(ChatReceivedEvent {
                entity: self.player,
                packet: ChatPacket::System(Arc::new(p.clone())),
            });
        });
    }

    pub fn disguised_chat(&mut self, p: &ClientboundDisguisedChat) {
        debug!("Got disguised chat packet {p:?}");

        as_system::<MessageWriter<_>>(self.ecs, |mut events| {
            events.write(ChatReceivedEvent {
                entity: self.player,
                packet: ChatPacket::Disguised(Arc::new(p.clone())),
            });
        });
    }

    pub fn sound(&mut self, _p: &ClientboundSound) {}

    pub fn level_event(&mut self, p: &ClientboundLevelEvent) {
        debug!("Got level event packet {p:?}");
    }

    pub fn block_update(&mut self, p: &ClientboundBlockUpdate) {
        debug!("Got block update packet {p:?}");

        as_system::<Query<&mut QueuedServerBlockUpdates>>(self.ecs, |mut query| {
            let mut queued = query.get_mut(self.player).unwrap();
            queued.list.push((p.pos, p.block_state));
        });
    }

    pub fn animate(&mut self, p: &ClientboundAnimate) {
        debug!("Got animate packet {p:?}");
    }

    pub fn section_blocks_update(&mut self, p: &ClientboundSectionBlocksUpdate) {
        debug!("Got section blocks update packet {p:?}");

        as_system::<Query<&mut QueuedServerBlockUpdates>>(self.ecs, |mut query| {
            let mut queued = query.get_mut(self.player).unwrap();
            for new_state in &p.states {
                let pos = p.section_pos + new_state.pos;
                queued.list.push((pos, new_state.state));
            }
        });
    }

    pub fn game_event(&mut self, p: &ClientboundGameEvent) {
        use azalea_protocol::packets::game::c_game_event::EventType;

        debug!("Got game event packet {p:?}");

        #[allow(clippy::single_match)]
        match p.event {
            EventType::ChangeGameMode => {
                as_system::<Query<&mut LocalGameMode>>(self.ecs, |mut query| {
                    let mut local_game_mode = query.get_mut(self.player).unwrap();
                    if let Some(new_game_mode) = GameMode::from_id(p.param as u8) {
                        local_game_mode.current = new_game_mode;
                    }
                });
            }
            _ => {}
        }
    }

    pub fn level_particles(&mut self, p: &ClientboundLevelParticles) {
        debug!("Got level particles packet {p:?}");
    }

    pub fn server_data(&mut self, p: &ClientboundServerData) {
        debug!("Got server data packet {p:?}");
    }

    pub fn set_equipment(&mut self, p: &ClientboundSetEquipment) {
        debug!("Got set equipment packet {p:?}");
    }

    pub fn update_mob_effect(&mut self, p: &ClientboundUpdateMobEffect) {
        debug!("Got update mob effect packet {p:?}");
    }

    pub fn award_stats(&mut self, _p: &ClientboundAwardStats) {}

    pub fn block_changed_ack(&mut self, p: &ClientboundBlockChangedAck) {
        as_system::<Query<(&InstanceHolder, &mut BlockStatePredictionHandler)>>(
            self.ecs,
            |mut query| {
                let (local_player, mut prediction_handler) = query.get_mut(self.player).unwrap();
                let world = local_player.instance.read();
                prediction_handler.end_prediction_up_to(p.seq, &world);
            },
        );
    }

    pub fn block_destruction(&mut self, _p: &ClientboundBlockDestruction) {}

    pub fn block_entity_data(&mut self, _p: &ClientboundBlockEntityData) {}

    pub fn block_event(&mut self, p: &ClientboundBlockEvent) {
        debug!("Got block event packet {p:?}");
    }

    pub fn boss_event(&mut self, _p: &ClientboundBossEvent) {}

    pub fn command_suggestions(&mut self, _p: &ClientboundCommandSuggestions) {}

    pub fn container_set_content(&mut self, p: &ClientboundContainerSetContent) {
        debug!("Got container set content packet {p:?}");

        as_system::<(Commands, Query<&mut Inventory>)>(self.ecs, |(mut commands, mut query)| {
            let mut inventory = query.get_mut(self.player).unwrap();

            // container id 0 is always the player's inventory
            if p.container_id == 0 {
                // this is just so it has the same type as the `else` block
                for (i, slot) in p.items.iter().enumerate() {
                    if let Some(slot_mut) = inventory.inventory_menu.slot_mut(i) {
                        *slot_mut = slot.clone();
                    }
                }
            } else {
                commands.trigger(SetContainerContentEvent {
                    entity: self.player,
                    slots: p.items.clone(),
                    container_id: p.container_id,
                });
            }
        });
    }

    pub fn container_set_data(&mut self, p: &ClientboundContainerSetData) {
        debug!("Got container set data packet {p:?}");

        // TODO: handle ContainerSetData packet
        // this is used for various things like the furnace progress
        // bar
        // see https://minecraft.wiki/w/Java_Edition_protocol/Packets#Set_Container_Property

        // as_system::<Query<&mut Inventory>>(self.ecs, |mut query| {
        //     let inventory = query.get_mut(self.player).unwrap();
        // });
    }

    pub fn container_set_slot(&mut self, p: &ClientboundContainerSetSlot) {
        debug!("Got container set slot packet {p:?}");

        as_system::<Query<&mut Inventory>>(self.ecs, |mut query| {
            let mut inventory = query.get_mut(self.player).unwrap();

            if p.container_id == -1 {
                // -1 means carried item
                inventory.carried = p.item_stack.clone();
            } else if p.container_id == -2 {
                if let Some(slot) = inventory.inventory_menu.slot_mut(p.slot.into()) {
                    *slot = p.item_stack.clone();
                }
            } else {
                let is_creative_mode_and_inventory_closed = false;
                // technically minecraft has slightly different behavior here if you're in
                // creative mode and have your inventory open
                if p.container_id == 0 && azalea_inventory::Player::is_hotbar_slot(p.slot.into()) {
                    // minecraft also sets a "pop time" here which is used for an animation
                    // but that's not really necessary
                    if let Some(slot) = inventory.inventory_menu.slot_mut(p.slot.into()) {
                        *slot = p.item_stack.clone();
                    }
                } else if p.container_id == inventory.id
                    && (p.container_id != 0 || !is_creative_mode_and_inventory_closed)
                {
                    // var2.containerMenu.setItem(var4, var1.getStateId(), var3);
                    if let Some(slot) = inventory.menu_mut().slot_mut(p.slot.into()) {
                        *slot = p.item_stack.clone();
                        inventory.state_id = p.state_id;
                    }
                }
            }
        });
    }

    pub fn container_close(&mut self, p: &ClientboundContainerClose) {
        // there's a container_id field in the packet, but minecraft doesn't actually
        // check it

        debug!("Got container close packet {p:?}");

        as_system::<Commands>(self.ecs, |mut commands| {
            commands.trigger(ClientsideCloseContainerEvent {
                entity: self.player,
            });
        });
    }

    pub fn cooldown(&mut self, _p: &ClientboundCooldown) {}

    pub fn custom_chat_completions(&mut self, _p: &ClientboundCustomChatCompletions) {}

    pub fn delete_chat(&mut self, _p: &ClientboundDeleteChat) {}

    pub fn explode(&mut self, p: &ClientboundExplode) {
        trace!("Got explode packet {p:?}");

        as_system::<MessageWriter<_>>(self.ecs, |mut knockback_events| {
            if let Some(knockback) = p.player_knockback {
                knockback_events.write(KnockbackEvent {
                    entity: self.player,
                    knockback: KnockbackType::Set(knockback),
                });
            }
        });
    }

    pub fn forget_level_chunk(&mut self, p: &ClientboundForgetLevelChunk) {
        debug!("Got forget level chunk packet {p:?}");

        as_system::<Query<&InstanceHolder>>(self.ecs, |mut query| {
            let local_player = query.get_mut(self.player).unwrap();

            let mut partial_instance = local_player.partial_instance.write();

            partial_instance.chunks.limited_set(&p.pos, None);
        });
    }

    pub fn horse_screen_open(&mut self, _p: &ClientboundHorseScreenOpen) {}

    pub fn map_item_data(&mut self, _p: &ClientboundMapItemData) {}

    pub fn merchant_offers(&mut self, _p: &ClientboundMerchantOffers) {}

    pub fn move_vehicle(&mut self, _p: &ClientboundMoveVehicle) {}

    pub fn open_book(&mut self, _p: &ClientboundOpenBook) {}

    pub fn open_screen(&mut self, p: &ClientboundOpenScreen) {
        debug!("Got open screen packet {p:?}");

        as_system::<Commands>(self.ecs, |mut commands| {
            commands.trigger(MenuOpenedEvent {
                entity: self.player,
                window_id: p.container_id,
                menu_type: p.menu_type,
                title: p.title.to_owned(),
            });
        });
    }

    pub fn open_sign_editor(&mut self, _p: &ClientboundOpenSignEditor) {}

    pub fn ping(&mut self, p: &ClientboundPing) {
        debug!("Got ping packet {p:?}");

        as_system::<Commands>(self.ecs, |mut commands| {
            commands.trigger(GamePingEvent {
                entity: self.player,
                packet: p.clone(),
            });
        });
    }

    pub fn place_ghost_recipe(&mut self, _p: &ClientboundPlaceGhostRecipe) {}

    pub fn player_combat_end(&mut self, _p: &ClientboundPlayerCombatEnd) {}

    pub fn player_combat_enter(&mut self, _p: &ClientboundPlayerCombatEnter) {}

    pub fn player_combat_kill(&mut self, p: &ClientboundPlayerCombatKill) {
        debug!("Got player kill packet {p:?}");

        as_system::<(
            Commands,
            Query<(&MinecraftEntityId, Option<&Dead>)>,
            MessageWriter<_>,
        )>(self.ecs, |(mut commands, mut query, mut events)| {
            let (entity_id, dead) = query.get_mut(self.player).unwrap();

            if *entity_id == p.player_id && dead.is_none() {
                commands.entity(self.player).insert(Dead);
                events.write(DeathEvent {
                    entity: self.player,
                    packet: Some(p.clone()),
                });
            }
        });
    }

    pub fn player_look_at(&mut self, _p: &ClientboundPlayerLookAt) {}

    pub fn remove_mob_effect(&mut self, _p: &ClientboundRemoveMobEffect) {}

    pub fn resource_pack_push(&mut self, p: &ClientboundResourcePackPush) {
        debug!("Got resource pack packet {p:?}");

        as_system::<MessageWriter<_>>(self.ecs, |mut events| {
            events.write(ResourcePackEvent {
                entity: self.player,
                id: p.id,
                url: p.url.to_owned(),
                hash: p.hash.to_owned(),
                required: p.required,
                prompt: p.prompt.to_owned(),
            });
        });
    }

    pub fn resource_pack_pop(&mut self, _p: &ClientboundResourcePackPop) {}

    pub fn respawn(&mut self, p: &ClientboundRespawn) {
        debug!("Got respawn packet {p:?}");

        as_system::<(
            Commands,
            Query<
                (
                    &mut InstanceHolder,
                    &GameProfileComponent,
                    &ClientInformation,
                    Option<&mut InstanceName>,
                ),
                With<LocalEntity>,
            >,
            MessageWriter<_>,
            ResMut<InstanceContainer>,
            Query<&mut LoadedBy, Without<LocalEntity>>,
        )>(
            self.ecs,
            |(mut commands, mut query, mut events, mut instance_container, mut loaded_by_query)| {
                let Ok((mut instance_holder, game_profile, client_information, instance_name)) =
                    query.get_mut(self.player)
                else {
                    warn!("Got respawn packet but player doesn't have the required components");
                    return;
                };

                let new_instance_name = p.common.dimension.clone();

                if let Some(mut instance_name) = instance_name {
                    **instance_name = new_instance_name.clone();
                } else {
                    commands
                        .entity(self.player)
                        .insert(InstanceName(new_instance_name.clone()));
                }

                let Some((_dimension_type, dimension_data)) = p
                    .common
                    .dimension_type(&instance_holder.instance.read().registries)
                else {
                    return;
                };

                // add this world to the instance_container (or don't if it's already
                // there)
                let weak_instance = instance_container.get_or_insert(
                    new_instance_name.clone(),
                    dimension_data.height,
                    dimension_data.min_y,
                    &instance_holder.instance.read().registries,
                );
                events.write(InstanceLoadedEvent {
                    entity: self.player,
                    name: new_instance_name.clone(),
                    instance: Arc::downgrade(&weak_instance),
                });

                // set the partial_world to an empty world
                // (when we add chunks or entities those will be in the
                // instance_container)

                *instance_holder.partial_instance.write() = PartialInstance::new(
                    azalea_world::chunk_storage::calculate_chunk_storage_range(
                        client_information.view_distance.into(),
                    ),
                    Some(self.player),
                );
                instance_holder.instance = weak_instance;

                // every entity is now unloaded by this player
                for mut loaded_by in &mut loaded_by_query.iter_mut() {
                    loaded_by.remove(&self.player);
                }

                // this resets a bunch of our components like physics and stuff
                let entity_bundle = EntityBundle::new(
                    game_profile.uuid,
                    Vec3::ZERO,
                    azalea_registry::EntityKind::Player,
                    new_instance_name,
                );
                // update the local gamemode and metadata things
                commands.entity(self.player).insert((
                    LocalGameMode {
                        current: p.common.game_type,
                        previous: p.common.previous_game_type.into(),
                    },
                    entity_bundle,
                ));

                commands
                    .entity(self.player)
                    .remove::<(Dead, HasClientLoaded)>();
            },
        )
    }

    pub fn start_configuration(&mut self, _p: &ClientboundStartConfiguration) {
        debug!("Got start configuration packet");

        as_system::<(Commands, Query<(&mut RawConnection, &mut InstanceHolder)>)>(
            self.ecs,
            |(mut commands, mut query)| {
                let Some((mut raw_conn, mut instance_holder)) = query.get_mut(self.player).ok()
                else {
                    warn!("Got start configuration packet but player doesn't have a RawConnection");
                    return;
                };
                raw_conn.state = ConnectionProtocol::Configuration;

                commands.trigger(SendGamePacketEvent::new(
                    self.player,
                    ServerboundConfigurationAcknowledged,
                ));

                commands
                    .entity(self.player)
                    .insert(crate::client::InConfigState)
                    .remove::<crate::JoinedClientBundle>()
                    .remove::<EntityBundle>();

                instance_holder.reset();
            },
        );
    }

    pub fn entity_position_sync(&mut self, p: &ClientboundEntityPositionSync) {
        as_system::<(Commands, Query<(&EntityIdIndex, &InstanceHolder)>)>(
            self.ecs,
            |(mut commands, mut query)| {
                let (entity_id_index, instance_holder) = query.get_mut(self.player).unwrap();

                let Some(entity) = entity_id_index.get_by_minecraft_entity(p.id) else {
                    debug!("Got teleport entity packet for unknown entity id {}", p.id);
                    return;
                };

                let new_position = p.values.pos;
                let new_on_ground = p.on_ground;
                let new_look_direction = p.values.look_direction;

                commands.entity(entity).queue(RelativeEntityUpdate::new(
                    instance_holder.partial_instance.clone(),
                    move |entity_mut| {
                        let is_local_entity = entity_mut.get::<LocalEntity>().is_some();
                        let mut physics = entity_mut.get_mut::<Physics>().unwrap();

                        physics.vec_delta_codec.set_base(new_position);

                        if is_local_entity {
                            debug!("Ignoring entity position sync packet for local player");
                            return;
                        }

                        physics.set_on_ground(new_on_ground);

                        let mut position = entity_mut.get_mut::<Position>().unwrap();
                        **position = new_position;

                        let mut look_direction = entity_mut.get_mut::<LookDirection>().unwrap();
                        *look_direction = new_look_direction;
                    },
                ));
            },
        );
    }

    pub fn select_advancements_tab(&mut self, _p: &ClientboundSelectAdvancementsTab) {}
    pub fn set_action_bar_text(&mut self, _p: &ClientboundSetActionBarText) {}
    pub fn set_border_center(&mut self, _p: &ClientboundSetBorderCenter) {}
    pub fn set_border_lerp_size(&mut self, _p: &ClientboundSetBorderLerpSize) {}
    pub fn set_border_size(&mut self, _p: &ClientboundSetBorderSize) {}
    pub fn set_border_warning_delay(&mut self, _p: &ClientboundSetBorderWarningDelay) {}
    pub fn set_border_warning_distance(&mut self, _p: &ClientboundSetBorderWarningDistance) {}
    pub fn set_camera(&mut self, _p: &ClientboundSetCamera) {}
    pub fn set_display_objective(&mut self, _p: &ClientboundSetDisplayObjective) {}
    pub fn set_objective(&mut self, _p: &ClientboundSetObjective) {}
    pub fn set_passengers(&mut self, _p: &ClientboundSetPassengers) {}
    pub fn set_player_team(&mut self, p: &ClientboundSetPlayerTeam) {
        debug!("Got set player team packet {p:?}");
    }
    pub fn set_score(&mut self, _p: &ClientboundSetScore) {}
    pub fn set_simulation_distance(&mut self, _p: &ClientboundSetSimulationDistance) {}
    pub fn set_subtitle_text(&mut self, _p: &ClientboundSetSubtitleText) {}
    pub fn set_title_text(&mut self, _p: &ClientboundSetTitleText) {}
    pub fn set_titles_animation(&mut self, _p: &ClientboundSetTitlesAnimation) {}
    pub fn clear_titles(&mut self, _p: &ClientboundClearTitles) {}
    pub fn sound_entity(&mut self, _p: &ClientboundSoundEntity) {}
    pub fn stop_sound(&mut self, _p: &ClientboundStopSound) {}
    pub fn tab_list(&mut self, _p: &ClientboundTabList) {}
    pub fn tag_query(&mut self, _p: &ClientboundTagQuery) {}
    pub fn take_item_entity(&mut self, _p: &ClientboundTakeItemEntity) {}
    pub fn bundle_delimiter(&mut self, _p: &ClientboundBundleDelimiter) {}
    pub fn damage_event(&mut self, _p: &ClientboundDamageEvent) {}
    pub fn hurt_animation(&mut self, _p: &ClientboundHurtAnimation) {}
    pub fn ticking_state(&mut self, _p: &ClientboundTickingState) {}
    pub fn ticking_step(&mut self, _p: &ClientboundTickingStep) {}
    pub fn reset_score(&mut self, _p: &ClientboundResetScore) {}
    pub fn cookie_request(&mut self, _p: &ClientboundCookieRequest) {}
    pub fn debug_sample(&mut self, _p: &ClientboundDebugSample) {}
    pub fn pong_response(&mut self, _p: &ClientboundPongResponse) {}
    pub fn store_cookie(&mut self, _p: &ClientboundStoreCookie) {}
    pub fn transfer(&mut self, _p: &ClientboundTransfer) {}
    pub fn move_minecart_along_track(&mut self, _p: &ClientboundMoveMinecartAlongTrack) {}
    pub fn set_held_slot(&mut self, p: &ClientboundSetHeldSlot) {
        debug!("Got set held slot packet {p:?}");

        as_system::<Query<&mut Inventory>>(self.ecs, |mut query| {
            let mut inventory = query.get_mut(self.player).unwrap();
            if p.slot <= 8 {
                inventory.selected_hotbar_slot = p.slot as u8;
            }
        });
    }
    pub fn set_player_inventory(&mut self, _p: &ClientboundSetPlayerInventory) {}
    pub fn projectile_power(&mut self, _p: &ClientboundProjectilePower) {}
    pub fn custom_report_details(&mut self, _p: &ClientboundCustomReportDetails) {}
    pub fn server_links(&mut self, _p: &ClientboundServerLinks) {}
    pub fn player_rotation(&mut self, _p: &ClientboundPlayerRotation) {}
    pub fn recipe_book_add(&mut self, _p: &ClientboundRecipeBookAdd) {}
    pub fn recipe_book_remove(&mut self, _p: &ClientboundRecipeBookRemove) {}
    pub fn recipe_book_settings(&mut self, _p: &ClientboundRecipeBookSettings) {}
    pub fn test_instance_block_status(&mut self, _p: &ClientboundTestInstanceBlockStatus) {}
    pub fn waypoint(&mut self, _p: &ClientboundWaypoint) {}

    pub fn clear_dialog(&mut self, p: &ClientboundClearDialog) {
        debug!("Got clear dialog packet {p:?}");
    }
    pub fn show_dialog(&mut self, p: &ClientboundShowDialog) {
        debug!("Got show dialog packet {p:?}");
    }

    pub fn debug_block_value(&mut self, p: &ClientboundDebugBlockValue) {
        debug!("Got debug block value packet {p:?}");
    }
    pub fn debug_chunk_value(&mut self, p: &ClientboundDebugChunkValue) {
        debug!("Got debug chunk value packet {p:?}");
    }
    pub fn debug_entity_value(&mut self, p: &ClientboundDebugEntityValue) {
        debug!("Got debug entity value packet {p:?}");
    }

    pub fn debug_event(&mut self, p: &ClientboundDebugEvent) {
        debug!("Got debug event packet {p:?}");
    }
    pub fn game_test_highlight_pos(&mut self, p: &ClientboundGameTestHighlightPos) {
        debug!("Got game test highlight pos packet {p:?}");
    }
}<|MERGE_RESOLUTION|>--- conflicted
+++ resolved
@@ -30,13 +30,9 @@
     connection::RawConnection,
     disconnect::DisconnectEvent,
     interact::BlockStatePredictionHandler,
-<<<<<<< HEAD
-    inventory::{ClientSideCloseContainerEvent, MenuOpenedEvent, SetContainerContentEvent},
-=======
     inventory::{
         ClientsideCloseContainerEvent, Inventory, MenuOpenedEvent, SetContainerContentEvent,
     },
->>>>>>> 5bc61861
     local_player::{Hunger, InstanceHolder, LocalGameMode, TabList},
     movement::{KnockbackEvent, KnockbackType},
     packet::{as_system, declare_packet_handlers},
