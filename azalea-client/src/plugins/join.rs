--- conflicted
+++ resolved
@@ -63,15 +63,7 @@
 /// clients to make auto-reconnecting work.
 #[derive(Debug, Clone, Component)]
 pub struct ConnectOpts {
-<<<<<<< HEAD
     pub address: ResolvedAddr,
-    pub proxy: Option<Proxy>,
-=======
-    /// The unresolved address that we're going to tell the server that we used
-    /// to connect.
-    pub address: ServerAddress,
-    /// The actual IP and port that we're going to make a connection to.
-    pub resolved_address: SocketAddr,
     /// The SOCKS5 proxy used for connecting to the Minecraft server.
     pub server_proxy: Option<Proxy>,
     /// The SOCKS5 proxy that will be used when authenticating our server join
@@ -83,7 +75,6 @@
     /// This is useful to set if a server has `prevent-proxy-connections`
     /// enabled.
     pub sessionserver_proxy: Option<Proxy>,
->>>>>>> 7f761df3
 }
 
 /// An event that's sent when creating the TCP connection and sending the first
@@ -175,13 +166,8 @@
 async fn create_conn_and_send_intention_packet(
     opts: ConnectOpts,
 ) -> Result<LoginConn, ConnectionError> {
-<<<<<<< HEAD
-    let mut conn = if let Some(proxy) = opts.proxy {
+    let mut conn = if let Some(proxy) = opts.server_proxy {
         Connection::new_with_proxy(&opts.address.socket, proxy).await?
-=======
-    let mut conn = if let Some(proxy) = opts.server_proxy {
-        Connection::new_with_proxy(&opts.resolved_address, proxy).await?
->>>>>>> 7f761df3
     } else {
         Connection::new(&opts.address.socket).await?
     };
