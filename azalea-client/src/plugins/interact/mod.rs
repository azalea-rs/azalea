--- conflicted
+++ resolved
@@ -16,11 +16,7 @@
         creative_block_interaction_range_modifier, creative_entity_interaction_range_modifier,
     },
     clamp_look_direction,
-<<<<<<< HEAD
-    inventory::Inventory,
-=======
     indexing::EntityIdIndex,
->>>>>>> 5bc61861
 };
 use azalea_inventory::{ItemStack, ItemStackData, components};
 use azalea_physics::{
@@ -33,12 +29,7 @@
     s_swing::ServerboundSwing,
     s_use_item_on::ServerboundUseItemOn,
 };
-<<<<<<< HEAD
-use azalea_registry::Item;
-use azalea_world::{Instance, MinecraftEntityId};
-=======
 use azalea_world::Instance;
->>>>>>> 5bc61861
 use bevy_app::{App, Plugin, Update};
 use bevy_ecs::prelude::*;
 use tracing::warn;
@@ -48,11 +39,7 @@
     Client,
     attack::handle_attack_event,
     interact::pick::{HitResultComponent, update_hit_result_component},
-<<<<<<< HEAD
-    inventory::InventorySet,
-=======
     inventory::{Inventory, InventorySystems},
->>>>>>> 5bc61861
     local_player::{LocalGameMode, PermissionLevel},
     movement::MoveEventsSystems,
     packet::game::SendGamePacketEvent,
