--- conflicted
+++ resolved
@@ -3,7 +3,6 @@
 use azalea_auth::game_profile::GameProfile;
 use azalea_core::{ChunkPos, GameMode};
 use azalea_entity::{Dead, Position};
-pub use azalea_protocol::packets::configuration::serverbound_client_information_packet::ClientInformation;
 use azalea_protocol::packets::game::{
     clientbound_player_abilities_packet::ClientboundPlayerAbilitiesPacket, ServerboundGamePacket,
 };
@@ -25,12 +24,8 @@
 
 use crate::{
     events::{Event as AzaleaEvent, LocalPlayerEvents},
-<<<<<<< HEAD
     raw_connection::RawConnection,
-    PlayerInfo, WalkDirection,
-=======
-    ClientInformation,
->>>>>>> bf8f533d
+    ClientInformation, PlayerInfo,
 };
 
 /// A component that keeps strong references to our [`PartialInstance`] and
@@ -46,26 +41,6 @@
     pub instance: Arc<RwLock<Instance>>,
 }
 
-<<<<<<< HEAD
-/// Component for entities that can move and sprint. Usually only in
-/// [`LocalEntity`]s.
-#[derive(Default, Component)]
-pub struct PhysicsState {
-    /// Minecraft only sends a movement packet either after 20 ticks or if the
-    /// player moved enough. This is that tick counter.
-    pub position_remainder: u32,
-    pub was_sprinting: bool,
-    // Whether we're going to try to start sprinting this tick. Equivalent to
-    // holding down ctrl for a tick.
-    pub trying_to_sprint: bool,
-
-    pub move_direction: WalkDirection,
-    pub forward_impulse: f32,
-    pub left_impulse: f32,
-}
-
-=======
->>>>>>> bf8f533d
 /// A component only present in players that contains the [`GameProfile`] (which
 /// you can use to get a player's name).
 ///
@@ -144,11 +119,6 @@
     pub saturation: f32,
 }
 
-<<<<<<< HEAD
-impl InstanceHolder {
-    /// Create a new `InstanceHolder`.
-    pub fn new(entity: Entity, world: Arc<RwLock<Instance>>) -> Self {
-=======
 impl Default for Hunger {
     fn default() -> Self {
         Hunger {
@@ -158,16 +128,9 @@
     }
 }
 
-impl LocalPlayer {
-    /// Create a new `LocalPlayer`.
-    pub fn new(
-        entity: Entity,
-        packet_writer: mpsc::UnboundedSender<ServerboundGamePacket>,
-        world: Arc<RwLock<Instance>>,
-        read_packets_task: JoinHandle<()>,
-        write_packets_task: JoinHandle<()>,
-    ) -> Self {
->>>>>>> bf8f533d
+impl InstanceHolder {
+    /// Create a new `InstanceHolder`.
+    pub fn new(entity: Entity, world: Arc<RwLock<Instance>>) -> Self {
         let client_information = ClientInformation::default();
 
         InstanceHolder {
