use crate::{movement::WalkDirection, plugins::Plugins, Account, Player};
use azalea_auth::game_profile::GameProfile;
use azalea_chat::Component;
use azalea_core::{ChunkPos, ResourceLocation, Vec3};
use azalea_protocol::{
    connect::{Connection, ConnectionError, ReadConnection, WriteConnection},
    packets::{
        game::{
            clientbound_player_chat_packet::ClientboundPlayerChatPacket,
            clientbound_system_chat_packet::ClientboundSystemChatPacket,
            serverbound_accept_teleportation_packet::ServerboundAcceptTeleportationPacket,
            serverbound_client_information_packet::ServerboundClientInformationPacket,
            serverbound_custom_payload_packet::ServerboundCustomPayloadPacket,
            serverbound_keep_alive_packet::ServerboundKeepAlivePacket,
            serverbound_move_player_pos_rot_packet::ServerboundMovePlayerPosRotPacket,
            ClientboundGamePacket, ServerboundGamePacket,
        },
        handshake::client_intention_packet::ClientIntentionPacket,
        login::{
            serverbound_custom_query_packet::ServerboundCustomQueryPacket,
            serverbound_hello_packet::ServerboundHelloPacket,
            serverbound_key_packet::{NonceOrSaltSignature, ServerboundKeyPacket},
            ClientboundLoginPacket,
        },
        ConnectionProtocol, PROTOCOL_VERSION,
    },
    read::ReadPacketError,
    resolver, ServerAddress,
};
use azalea_world::{
<<<<<<< HEAD
    entity::{Entity, EntityData},
    Dimension,
};
use log::{debug, error, warn};
=======
    entity::{metadata, Entity, EntityData, EntityMetadata},
    Dimension,
};
use log::{debug, error, info, warn};
>>>>>>> 6eee543a
use parking_lot::{Mutex, RwLock, RwLockReadGuard, RwLockWriteGuard};
use std::{
    fmt::Debug,
    io::{self, Cursor},
    sync::Arc,
};
use thiserror::Error;
use tokio::{
    sync::mpsc::{self, UnboundedReceiver, UnboundedSender},
    task::JoinHandle,
    time::{self},
};

pub type ClientInformation = ServerboundClientInformationPacket;

/// Events are sent before they're processed, so for example game ticks happen
/// at the beginning of a tick before anything has happened.
#[derive(Debug, Clone)]
pub enum Event {
    /// Happens right after the bot switches into the Game state, but before
    /// it's actually spawned. This can be useful for setting the client
    /// information with `Client::set_client_information`, so the packet
    /// doesn't have to be sent twice.
    Initialize,
    Login,
    Chat(ChatPacket),
    /// Happens 20 times per second, but only when the world is loaded.
    Tick,
    Packet(Box<ClientboundGamePacket>),
}

/// A chat packet, either a system message or a chat message.
#[derive(Debug, Clone)]
pub enum ChatPacket {
    System(ClientboundSystemChatPacket),
    Player(Box<ClientboundPlayerChatPacket>),
}

impl ChatPacket {
    /// Get the message shown in chat for this packet.
    pub fn message(&self) -> Component {
        match self {
            ChatPacket::System(p) => p.content.clone(),
            ChatPacket::Player(p) => p.message(false),
        }
    }
}

/// A player that you control that is currently in a Minecraft server.
#[derive(Clone)]
pub struct Client {
    game_profile: GameProfile,
    pub read_conn: Arc<tokio::sync::Mutex<ReadConnection<ClientboundGamePacket>>>,
    pub write_conn: Arc<tokio::sync::Mutex<WriteConnection<ServerboundGamePacket>>>,
    pub player: Arc<RwLock<Player>>,
    pub dimension: Arc<RwLock<Dimension>>,
    pub physics_state: Arc<Mutex<PhysicsState>>,
    pub client_information: Arc<RwLock<ClientInformation>>,
    /// Plugins are a way for other crates to add custom functionality to the
    /// client and keep state. If you're not making a plugin and you're using
    /// the `azalea` crate. you can ignore this field.
    pub plugins: Arc<Plugins>,
    tasks: Arc<Mutex<Vec<JoinHandle<()>>>>,
}

#[derive(Default)]
pub struct PhysicsState {
    /// Minecraft only sends a movement packet either after 20 ticks or if the player moved enough. This is that tick counter.
    pub position_remainder: u32,
    pub was_sprinting: bool,
    // Whether we're going to try to start sprinting this tick. Equivalent to
    // holding down ctrl for a tick.
    pub trying_to_sprint: bool,

    pub move_direction: WalkDirection,
    pub forward_impulse: f32,
    pub left_impulse: f32,
}

/// Whether we should ignore errors when decoding packets.
const IGNORE_ERRORS: bool = !cfg!(debug_assertions);

#[derive(Error, Debug)]
pub enum JoinError {
    #[error("{0}")]
    Resolver(#[from] resolver::ResolverError),
    #[error("{0}")]
    Connection(#[from] ConnectionError),
    #[error("{0}")]
    ReadPacket(#[from] azalea_protocol::read::ReadPacketError),
    #[error("{0}")]
    Io(#[from] io::Error),
    #[error("{0}")]
    SessionServer(#[from] azalea_auth::sessionserver::SessionServerError),
    #[error("The given address could not be parsed into a ServerAddress")]
    InvalidAddress,
}

#[derive(Error, Debug)]
pub enum HandleError {
    #[error("{0}")]
    Poison(String),
    #[error("{0}")]
    Io(#[from] io::Error),
    #[error(transparent)]
    Other(#[from] anyhow::Error),
}

impl Client {
    /// Connect to a Minecraft server.
    ///
    /// To change the render distance and other settings, use
    /// [`Client::set_client_information`]. To watch for events like packets
    /// sent by the server, use the `rx` variable this function returns.
    ///
    /// # Examples
    ///
    /// ```rust,no_run
    /// use azalea_client::Client;
    ///
    /// #[tokio::main]
    /// async fn main() -> Box<dyn std::error::Error> {
    ///     let account = Account::offline("bot");
    ///     let (client, rx) = Client::join(&account, "localhost").await?;
    ///     client.chat("Hello, world!").await?;
    ///     client.shutdown().await?;
    /// }
    /// ```
    pub async fn join(
        account: &Account,
        address: impl TryInto<ServerAddress>,
    ) -> Result<(Self, UnboundedReceiver<Event>), JoinError> {
        let address: ServerAddress = address.try_into().map_err(|_| JoinError::InvalidAddress)?;
        let resolved_address = resolver::resolve_address(&address).await?;

        let mut conn = Connection::new(&resolved_address).await?;

        // handshake
        conn.write(
            ClientIntentionPacket {
                protocol_version: PROTOCOL_VERSION,
                hostname: address.host.clone(),
                port: address.port,
                intention: ConnectionProtocol::Login,
            }
            .get(),
        )
        .await?;
        let mut conn = conn.login();

        // login
        conn.write(
            ServerboundHelloPacket {
                username: account.username.clone(),
                public_key: None,
                profile_id: None,
            }
            .get(),
        )
        .await?;

        let (conn, game_profile) = loop {
            let packet = conn.read().await?;
            match packet {
                ClientboundLoginPacket::Hello(p) => {
                    debug!("Got encryption request");
                    let e = azalea_crypto::encrypt(&p.public_key, &p.nonce).unwrap();

                    if let Some(access_token) = &account.access_token {
                        conn.authenticate(
                            access_token,
                            &account
                                .uuid
                                .expect("Uuid must be present if access token is present."),
                            e.secret_key,
                            p,
                        )
                        .await?;
                    }

                    conn.write(
                        ServerboundKeyPacket {
                            nonce_or_salt_signature: NonceOrSaltSignature::Nonce(e.encrypted_nonce),
                            key_bytes: e.encrypted_public_key,
                        }
                        .get(),
                    )
                    .await?;

                    conn.set_encryption_key(e.secret_key);
                }
                ClientboundLoginPacket::LoginCompression(p) => {
                    debug!("Got compression request {:?}", p.compression_threshold);
                    conn.set_compression_threshold(p.compression_threshold);
                }
                ClientboundLoginPacket::GameProfile(p) => {
                    debug!("Got profile {:?}", p.game_profile);
                    break (conn.game(), p.game_profile);
                }
                ClientboundLoginPacket::LoginDisconnect(p) => {
                    debug!("Got disconnect {:?}", p);
                }
                ClientboundLoginPacket::CustomQuery(p) => {
                    debug!("Got custom query {:?}", p);
                    conn.write(
                        ServerboundCustomQueryPacket {
                            transaction_id: p.transaction_id,
                            data: None,
                        }
                        .get(),
                    )
                    .await?;
                }
            }
        };

        let (read_conn, write_conn) = conn.into_split();

        let read_conn = Arc::new(tokio::sync::Mutex::new(read_conn));
        let write_conn = Arc::new(tokio::sync::Mutex::new(write_conn));

        let (tx, rx) = mpsc::unbounded_channel();

        // we got the GameConnection, so the server is now connected :)
        let client = Client {
            game_profile,
            read_conn,
            write_conn,
            player: Arc::new(RwLock::new(Player::default())),
            dimension: Arc::new(RwLock::new(Dimension::default())),
            physics_state: Arc::new(Mutex::new(PhysicsState::default())),
            client_information: Arc::new(RwLock::new(ClientInformation::default())),
            // The plugins can be modified by the user by replacing the plugins
            // field right after this. No Mutex so the user doesn't need to .lock().
            plugins: Arc::new(Plugins::new()),
            tasks: Arc::new(Mutex::new(Vec::new())),
        };

        tx.send(Event::Initialize).unwrap();

        // just start up the game loop and we're ready!

        // if you get an error right here that means you're doing something with locks wrong
        // read the error to see where the issue is
        // you might be able to just drop the lock or put it in its own scope to fix
        {
            let mut tasks = client.tasks.lock();
            tasks.push(tokio::spawn(Self::protocol_loop(
                client.clone(),
                tx.clone(),
            )));
            tasks.push(tokio::spawn(Self::game_tick_loop(client.clone(), tx)));
        }

        Ok((client, rx))
    }

    /// Write a packet directly to the server.
    pub async fn write_packet(&self, packet: ServerboundGamePacket) -> Result<(), std::io::Error> {
        self.write_conn.lock().await.write(packet).await?;
        Ok(())
    }

    /// Disconnect from the server, ending all tasks.
    pub async fn shutdown(self) -> Result<(), std::io::Error> {
        self.write_conn.lock().await.shutdown().await?;
        let tasks = self.tasks.lock();
        for task in tasks.iter() {
            task.abort();
        }
        Ok(())
    }

    async fn protocol_loop(client: Client, tx: UnboundedSender<Event>) {
        loop {
            let r = client.read_conn.lock().await.read().await;
            match r {
                Ok(packet) => match Self::handle(&packet, &client, &tx).await {
                    Ok(_) => {}
                    Err(e) => {
                        error!("Error handling packet: {}", e);
                        if IGNORE_ERRORS {
                            continue;
                        } else {
                            panic!("Error handling packet: {e}");
                        }
                    }
                },
                Err(e) => {
                    if let ReadPacketError::ConnectionClosed = e {
                        info!("Connection closed");
                        if let Err(e) = client.shutdown().await {
                            error!("Error shutting down connection: {:?}", e);
                        }
                        return;
                    }
                    if IGNORE_ERRORS {
                        warn!("{}", e);
                        match e {
                            ReadPacketError::FrameSplitter { .. } => panic!("Error: {e:?}"),
                            _ => continue,
                        }
                    } else {
                        panic!("{}", e);
                    }
                }
            };
        }
    }

    async fn handle(
        packet: &ClientboundGamePacket,
        client: &Client,
        tx: &UnboundedSender<Event>,
    ) -> Result<(), HandleError> {
        tx.send(Event::Packet(Box::new(packet.clone()))).unwrap();
        match packet {
            ClientboundGamePacket::Login(p) => {
                debug!("Got login packet {:?}", p);

                {
                    // // write p into login.txt
                    // std::io::Write::write_all(
                    //     &mut std::fs::File::create("login.txt").unwrap(),
                    //     format!("{:#?}", p).as_bytes(),
                    // )
                    // .unwrap();

                    // TODO: have registry_holder be a struct because this sucks rn
                    // best way would be to add serde support to azalea-nbt

                    let registry_holder = p
                        .registry_holder
                        .as_compound()
                        .expect("Registry holder is not a compound")
                        .get("")
                        .expect("No \"\" tag")
                        .as_compound()
                        .expect("\"\" tag is not a compound");
                    let dimension_types = registry_holder
                        .get("minecraft:dimension_type")
                        .expect("No dimension_type tag")
                        .as_compound()
                        .expect("dimension_type is not a compound")
                        .get("value")
                        .expect("No dimension_type value")
                        .as_list()
                        .expect("dimension_type value is not a list");
                    let dimension_type = dimension_types
                        .iter()
                        .find(|t| {
                            t.as_compound()
                                .expect("dimension_type value is not a compound")
                                .get("name")
                                .expect("No name tag")
                                .as_string()
                                .expect("name is not a string")
                                == p.dimension_type.to_string()
                        })
                        .unwrap_or_else(|| {
                            panic!("No dimension_type with name {}", p.dimension_type)
                        })
                        .as_compound()
                        .unwrap()
                        .get("element")
                        .expect("No element tag")
                        .as_compound()
                        .expect("element is not a compound");
                    let height = (*dimension_type
                        .get("height")
                        .expect("No height tag")
                        .as_int()
                        .expect("height tag is not an int"))
                    .try_into()
                    .expect("height is not a u32");
                    let min_y = *dimension_type
                        .get("min_y")
                        .expect("No min_y tag")
                        .as_int()
                        .expect("min_y tag is not an int");

                    let mut dimension_lock = client.dimension.write();
                    // the 16 here is our render distance
                    // i'll make this an actual setting later
                    *dimension_lock = Dimension::new(16, height, min_y);

                    let entity = EntityData::new(
                        client.game_profile.uuid,
                        Vec3::default(),
                        EntityMetadata::Player(metadata::Player::default()),
                    );
                    dimension_lock.add_entity(p.player_id, entity);

                    let mut player_lock = client.player.write();

                    player_lock.set_entity_id(p.player_id);
                }

                // send the client information that we have set
                let client_information_packet: ClientInformation =
                    client.client_information.read().clone();
                log::debug!(
                    "Sending client information because login: {:?}",
                    client_information_packet
                );
                client.write_packet(client_information_packet.get()).await?;

                // brand
                client
                    .write_packet(
                        ServerboundCustomPayloadPacket {
                            identifier: ResourceLocation::new("brand").unwrap(),
                            // they don't have to know :)
                            data: "vanilla".into(),
                        }
                        .get(),
                    )
                    .await?;

                tx.send(Event::Login).unwrap();
            }
            ClientboundGamePacket::SetChunkCacheRadius(p) => {
                debug!("Got set chunk cache radius packet {:?}", p);
            }
            ClientboundGamePacket::CustomPayload(p) => {
                debug!("Got custom payload packet {:?}", p);
            }
            ClientboundGamePacket::ChangeDifficulty(p) => {
                debug!("Got difficulty packet {:?}", p);
            }
            ClientboundGamePacket::Commands(_p) => {
                debug!("Got declare commands packet");
            }
            ClientboundGamePacket::PlayerAbilities(p) => {
                debug!("Got player abilities packet {:?}", p);
            }
            ClientboundGamePacket::SetCarriedItem(p) => {
                debug!("Got set carried item packet {:?}", p);
            }
            ClientboundGamePacket::UpdateTags(_p) => {
                debug!("Got update tags packet");
            }
            ClientboundGamePacket::Disconnect(p) => {
                debug!("Got disconnect packet {:?}", p);
            }
            ClientboundGamePacket::UpdateRecipes(_p) => {
                debug!("Got update recipes packet");
            }
            ClientboundGamePacket::EntityEvent(_p) => {
                // debug!("Got entity event packet {:?}", p);
            }
            ClientboundGamePacket::Recipe(_p) => {
                debug!("Got recipe packet");
            }
            ClientboundGamePacket::PlayerPosition(p) => {
                // TODO: reply with teleport confirm
                debug!("Got player position packet {:?}", p);

                let (new_pos, y_rot, x_rot) = {
                    let player_entity_id = {
                        let player_lock = client.player.write();
                        player_lock.entity_id
                    };

                    let mut dimension_lock = client.dimension.write();

                    let mut player_entity = dimension_lock
                        .entity_mut(player_entity_id)
                        .expect("Player entity doesn't exist");

                    let delta_movement = player_entity.delta;

                    let is_x_relative = p.relative_arguments.x;
                    let is_y_relative = p.relative_arguments.y;
                    let is_z_relative = p.relative_arguments.z;

                    let (delta_x, new_pos_x) = if is_x_relative {
                        player_entity.last_pos.x += p.x;
                        (delta_movement.x, player_entity.pos().x + p.x)
                    } else {
                        player_entity.last_pos.x = p.x;
                        (0.0, p.x)
                    };
                    let (delta_y, new_pos_y) = if is_y_relative {
                        player_entity.last_pos.y += p.y;
                        (delta_movement.y, player_entity.pos().y + p.y)
                    } else {
                        player_entity.last_pos.y = p.y;
                        (0.0, p.y)
                    };
                    let (delta_z, new_pos_z) = if is_z_relative {
                        player_entity.last_pos.z += p.z;
                        (delta_movement.z, player_entity.pos().z + p.z)
                    } else {
                        player_entity.last_pos.z = p.z;
                        (0.0, p.z)
                    };

                    let mut y_rot = p.y_rot;
                    let mut x_rot = p.x_rot;
                    if p.relative_arguments.x_rot {
                        x_rot += player_entity.x_rot;
                    }
                    if p.relative_arguments.y_rot {
                        y_rot += player_entity.y_rot;
                    }

                    player_entity.delta = Vec3 {
                        x: delta_x,
                        y: delta_y,
                        z: delta_z,
                    };
                    player_entity.set_rotation(y_rot, x_rot);
                    // TODO: minecraft sets "xo", "yo", and "zo" here but idk what that means
                    // so investigate that ig
                    let new_pos = Vec3 {
                        x: new_pos_x,
                        y: new_pos_y,
                        z: new_pos_z,
                    };
                    dimension_lock
                        .set_entity_pos(player_entity_id, new_pos)
                        .expect("The player entity should always exist");

                    (new_pos, y_rot, x_rot)
                };

                client
                    .write_packet(ServerboundAcceptTeleportationPacket { id: p.id }.get())
                    .await?;
                client
                    .write_packet(
                        ServerboundMovePlayerPosRotPacket {
                            x: new_pos.x,
                            y: new_pos.y,
                            z: new_pos.z,
                            y_rot,
                            x_rot,
                            // this is always false
                            on_ground: false,
                        }
                        .get(),
                    )
                    .await?;
            }
            ClientboundGamePacket::PlayerInfo(p) => {
                debug!("Got player info packet {:?}", p);
            }
            ClientboundGamePacket::SetChunkCacheCenter(p) => {
                debug!("Got chunk cache center packet {:?}", p);
                client
                    .dimension
                    .write()
                    .update_view_center(&ChunkPos::new(p.x, p.z));
            }
            ClientboundGamePacket::LevelChunkWithLight(p) => {
                debug!("Got chunk with light packet {} {}", p.x, p.z);
                let pos = ChunkPos::new(p.x, p.z);
                // let chunk = Chunk::read_with_world_height(&mut p.chunk_data);
                // debug("chunk {:?}")
<<<<<<< HEAD
                let mut dimension_lock = client.dimension.write();
                dimension_lock
=======
                if let Err(e) = client
                    .dimension
                    .write()
>>>>>>> 6eee543a
                    .replace_with_packet_data(&pos, &mut Cursor::new(&p.chunk_data.data))
                {
                    error!("Couldn't set chunk data: {}", e);
                }
            }
            ClientboundGamePacket::LightUpdate(_p) => {
                // debug!("Got light update packet {:?}", p);
            }
            ClientboundGamePacket::AddEntity(p) => {
                debug!("Got add entity packet {:?}", p);
                let entity = EntityData::from(p);
                client.dimension.write().add_entity(p.id, entity);
            }
<<<<<<< HEAD
            ClientboundGamePacket::SetEntityData(_p) => {
                // debug!("Got set entity data packet {:?}", p);
=======
            ClientboundGamePacket::SetEntityData(p) => {
                debug!("Got set entity data packet {:?}", p);
                let mut dimension = client.dimension.write();
                if let Some(mut entity) = dimension.entity_mut(p.id) {
                    entity.apply_metadata(&p.packed_items.0);
                } else {
                    warn!("Server sent an entity data packet for an entity id ({}) that we don't know about", p.id);
                }
>>>>>>> 6eee543a
            }
            ClientboundGamePacket::UpdateAttributes(_p) => {
                // debug!("Got update attributes packet {:?}", p);
            }
            ClientboundGamePacket::SetEntityMotion(_p) => {
                // debug!("Got entity velocity packet {:?}", p);
            }
            ClientboundGamePacket::SetEntityLink(p) => {
                debug!("Got set entity link packet {:?}", p);
            }
            ClientboundGamePacket::AddPlayer(p) => {
                debug!("Got add player packet {:?}", p);
                let entity = EntityData::from(p);
                client.dimension.write().add_entity(p.id, entity);
            }
            ClientboundGamePacket::InitializeBorder(p) => {
                debug!("Got initialize border packet {:?}", p);
            }
            ClientboundGamePacket::SetTime(p) => {
                debug!("Got set time packet {:?}", p);
            }
            ClientboundGamePacket::SetDefaultSpawnPosition(p) => {
                debug!("Got set default spawn position packet {:?}", p);
            }
            ClientboundGamePacket::ContainerSetContent(p) => {
                debug!("Got container set content packet {:?}", p);
            }
            ClientboundGamePacket::SetHealth(p) => {
                debug!("Got set health packet {:?}", p);
            }
            ClientboundGamePacket::SetExperience(p) => {
                debug!("Got set experience packet {:?}", p);
            }
            ClientboundGamePacket::TeleportEntity(p) => {
                let mut dimension_lock = client.dimension.write();

                dimension_lock
                    .set_entity_pos(
                        p.id,
                        Vec3 {
                            x: p.x,
                            y: p.y,
                            z: p.z,
                        },
                    )
                    .map_err(|e| HandleError::Other(e.into()))?;
            }
            ClientboundGamePacket::UpdateAdvancements(p) => {
                debug!("Got update advancements packet {:?}", p);
            }
            ClientboundGamePacket::RotateHead(_p) => {
                // debug!("Got rotate head packet {:?}", p);
            }
            ClientboundGamePacket::MoveEntityPos(p) => {
                let mut dimension_lock = client.dimension.write();

                dimension_lock
                    .move_entity_with_delta(p.entity_id, &p.delta)
                    .map_err(|e| HandleError::Other(e.into()))?;
            }
            ClientboundGamePacket::MoveEntityPosRot(p) => {
                let mut dimension_lock = client.dimension.write();

                dimension_lock
                    .move_entity_with_delta(p.entity_id, &p.delta)
                    .map_err(|e| HandleError::Other(e.into()))?;
            }
            ClientboundGamePacket::MoveEntityRot(_p) => {
                // debug!("Got move entity rot packet {:?}", p);
            }
            ClientboundGamePacket::KeepAlive(p) => {
                debug!("Got keep alive packet {:?}", p);
                client
                    .write_packet(ServerboundKeepAlivePacket { id: p.id }.get())
                    .await?;
            }
            ClientboundGamePacket::RemoveEntities(p) => {
                debug!("Got remove entities packet {:?}", p);
            }
            ClientboundGamePacket::PlayerChat(p) => {
                // debug!("Got player chat packet {:?}", p);
                tx.send(Event::Chat(ChatPacket::Player(Box::new(p.clone()))))
                    .unwrap();
            }
            ClientboundGamePacket::SystemChat(p) => {
                debug!("Got system chat packet {:?}", p);
                tx.send(Event::Chat(ChatPacket::System(p.clone()))).unwrap();
            }
            ClientboundGamePacket::Sound(p) => {
                debug!("Got sound packet {:?}", p);
            }
            ClientboundGamePacket::LevelEvent(p) => {
                debug!("Got level event packet {:?}", p);
            }
            ClientboundGamePacket::BlockUpdate(p) => {
                debug!("Got block update packet {:?}", p);
                let mut dimension = client.dimension.write();
                dimension.set_block_state(&p.pos, p.block_state);
            }
            ClientboundGamePacket::Animate(p) => {
                debug!("Got animate packet {:?}", p);
            }
            ClientboundGamePacket::SectionBlocksUpdate(p) => {
                debug!("Got section blocks update packet {:?}", p);
                let mut dimension = client.dimension.write();
                for state in &p.states {
                    dimension.set_block_state(&(p.section_pos + state.pos.clone()), state.state);
                }
            }
            ClientboundGamePacket::GameEvent(p) => {
                debug!("Got game event packet {:?}", p);
            }
            ClientboundGamePacket::LevelParticles(p) => {
                debug!("Got level particles packet {:?}", p);
            }
            ClientboundGamePacket::ServerData(p) => {
                debug!("Got server data packet {:?}", p);
            }
            ClientboundGamePacket::SetEquipment(p) => {
                debug!("Got set equipment packet {:?}", p);
            }
            ClientboundGamePacket::UpdateMobEffect(p) => {
                debug!("Got update mob effect packet {:?}", p);
            }
            ClientboundGamePacket::AddExperienceOrb(_) => {}
            ClientboundGamePacket::AwardStats(_) => {}
            ClientboundGamePacket::BlockChangedAck(_) => {}
            ClientboundGamePacket::BlockDestruction(_) => {}
            ClientboundGamePacket::BlockEntityData(_) => {}
            ClientboundGamePacket::BlockEvent(_) => {}
            ClientboundGamePacket::BossEvent(_) => {}
            ClientboundGamePacket::ChatPreview(_) => {}
            ClientboundGamePacket::CommandSuggestions(_) => {}
            ClientboundGamePacket::ContainerSetData(_) => {}
            ClientboundGamePacket::ContainerSetSlot(_) => {}
            ClientboundGamePacket::Cooldown(_) => {}
            ClientboundGamePacket::CustomChatCompletions(_) => {}
            ClientboundGamePacket::CustomSound(_) => {}
            ClientboundGamePacket::DeleteChat(_) => {}
            ClientboundGamePacket::Explode(_) => {}
            ClientboundGamePacket::ForgetLevelChunk(_) => {}
            ClientboundGamePacket::HorseScreenOpen(_) => {}
            ClientboundGamePacket::MapItemData(_) => {}
            ClientboundGamePacket::MerchantOffers(_) => {}
            ClientboundGamePacket::MoveVehicle(_) => {}
            ClientboundGamePacket::OpenBook(_) => {}
            ClientboundGamePacket::OpenScreen(_) => {}
            ClientboundGamePacket::OpenSignEditor(_) => {}
            ClientboundGamePacket::Ping(_) => {}
            ClientboundGamePacket::PlaceGhostRecipe(_) => {}
            ClientboundGamePacket::PlayerChatHeader(_) => {}
            ClientboundGamePacket::PlayerCombatEnd(_) => {}
            ClientboundGamePacket::PlayerCombatEnter(_) => {}
            ClientboundGamePacket::PlayerCombatKill(_) => {}
            ClientboundGamePacket::PlayerLookAt(_) => {}
            ClientboundGamePacket::RemoveMobEffect(_) => {}
            ClientboundGamePacket::ResourcePack(_) => {}
            ClientboundGamePacket::Respawn(_) => {}
            ClientboundGamePacket::SelectAdvancementsTab(_) => {}
            ClientboundGamePacket::SetActionBarText(_) => {}
            ClientboundGamePacket::SetBorderCenter(_) => {}
            ClientboundGamePacket::SetBorderLerpSize(_) => {}
            ClientboundGamePacket::SetBorderSize(_) => {}
            ClientboundGamePacket::SetBorderWarningDelay(_) => {}
            ClientboundGamePacket::SetBorderWarningDistance(_) => {}
            ClientboundGamePacket::SetCamera(_) => {}
            ClientboundGamePacket::SetDisplayChatPreview(_) => {}
            ClientboundGamePacket::SetDisplayObjective(_) => {}
            ClientboundGamePacket::SetObjective(_) => {}
            ClientboundGamePacket::SetPassengers(_) => {}
            ClientboundGamePacket::SetPlayerTeam(_) => {}
            ClientboundGamePacket::SetScore(_) => {}
            ClientboundGamePacket::SetSimulationDistance(_) => {}
            ClientboundGamePacket::SetSubtitleText(_) => {}
            ClientboundGamePacket::SetTitleText(_) => {}
            ClientboundGamePacket::SetTitlesAnimation(_) => {}
            ClientboundGamePacket::SoundEntity(_) => {}
            ClientboundGamePacket::StopSound(_) => {}
            ClientboundGamePacket::TabList(_) => {}
            ClientboundGamePacket::TagQuery(_) => {}
            ClientboundGamePacket::TakeItemEntity(_) => {}
            ClientboundGamePacket::ContainerClose(_) => {}
        }

        Ok(())
    }

    /// Runs game_tick every 50 milliseconds.
    async fn game_tick_loop(mut client: Client, tx: UnboundedSender<Event>) {
        let mut game_tick_interval = time::interval(time::Duration::from_millis(50));
        // TODO: Minecraft bursts up to 10 ticks and then skips, we should too
        game_tick_interval.set_missed_tick_behavior(time::MissedTickBehavior::Burst);
        loop {
            game_tick_interval.tick().await;
            Self::game_tick(&mut client, &tx).await;
        }
    }

    /// Runs every 50 milliseconds.
    async fn game_tick(client: &mut Client, tx: &UnboundedSender<Event>) {
        // return if there's no chunk at the player's position
        {
            let dimension_lock = client.dimension.write();
            let player_lock = client.player.write();
            let player_entity = player_lock.entity(&dimension_lock);
            let player_entity = if let Some(player_entity) = player_entity {
                player_entity
            } else {
                return;
            };
            let player_chunk_pos: ChunkPos = player_entity.pos().into();
            if dimension_lock[&player_chunk_pos].is_none() {
                return;
            }
        }

        tx.send(Event::Tick).unwrap();

        // TODO: if we're a passenger, send the required packets

        if let Err(e) = client.send_position().await {
            warn!("Error sending position: {:?}", e);
        }
        client.ai_step();

        // TODO: minecraft does ambient sounds here
    }

    /// Returns the entity associated to the player.
    pub fn entity_mut(&self) -> Entity<RwLockWriteGuard<Dimension>> {
        let entity_id = {
            let player_lock = self.player.write();
            player_lock.entity_id
        };

        let mut dimension = self.dimension.write();

        let entity_data = dimension
            .entity_storage
            .get_mut_by_id(entity_id)
            .expect("Player entity should exist");
        let entity_ptr = unsafe { entity_data.as_ptr() };
        Entity::new(dimension, entity_id, entity_ptr)
    }
    /// Returns the entity associated to the player.
    pub fn entity(&self) -> Entity<RwLockReadGuard<Dimension>> {
        let entity_id = {
            let player_lock = self.player.read();
            player_lock.entity_id
        };

        let dimension = self.dimension.read();

        let entity_data = dimension
            .entity_storage
            .get_by_id(entity_id)
            .expect("Player entity should be in the given dimension");
        let entity_ptr = unsafe { entity_data.as_const_ptr() };
        Entity::new(dimension, entity_id, entity_ptr)
    }

    /// Returns whether we have a received the login packet yet.
    pub fn logged_in(&self) -> bool {
        let dimension = self.dimension.read();
        let player = self.player.write();
        player.entity(&dimension).is_some()
    }

    /// Tell the server we changed our game options (i.e. render distance, main hand).
    /// If this is not set before the login packet, the default will be sent.
    pub async fn set_client_information(
        &self,
        client_information: ServerboundClientInformationPacket,
    ) -> Result<(), std::io::Error> {
        {
            let mut client_information_lock = self.client_information.write();
            *client_information_lock = client_information;
        }

        if self.logged_in() {
            let client_information_packet = {
                let client_information = self.client_information.read();
                client_information.clone().get()
            };
            log::debug!(
                "Sending client information (already logged in): {:?}",
                client_information_packet
            );
            self.write_packet(client_information_packet).await?;
        }

        Ok(())
    }
}

impl<T> From<std::sync::PoisonError<T>> for HandleError {
    fn from(e: std::sync::PoisonError<T>) -> Self {
        HandleError::Poison(e.to_string())
    }
}<|MERGE_RESOLUTION|>--- conflicted
+++ resolved
@@ -28,17 +28,10 @@
     resolver, ServerAddress,
 };
 use azalea_world::{
-<<<<<<< HEAD
-    entity::{Entity, EntityData},
-    Dimension,
-};
-use log::{debug, error, warn};
-=======
     entity::{metadata, Entity, EntityData, EntityMetadata},
     Dimension,
 };
 use log::{debug, error, info, warn};
->>>>>>> 6eee543a
 use parking_lot::{Mutex, RwLock, RwLockReadGuard, RwLockWriteGuard};
 use std::{
     fmt::Debug,
@@ -599,14 +592,9 @@
                 let pos = ChunkPos::new(p.x, p.z);
                 // let chunk = Chunk::read_with_world_height(&mut p.chunk_data);
                 // debug("chunk {:?}")
-<<<<<<< HEAD
-                let mut dimension_lock = client.dimension.write();
-                dimension_lock
-=======
                 if let Err(e) = client
                     .dimension
                     .write()
->>>>>>> 6eee543a
                     .replace_with_packet_data(&pos, &mut Cursor::new(&p.chunk_data.data))
                 {
                     error!("Couldn't set chunk data: {}", e);
@@ -620,10 +608,6 @@
                 let entity = EntityData::from(p);
                 client.dimension.write().add_entity(p.id, entity);
             }
-<<<<<<< HEAD
-            ClientboundGamePacket::SetEntityData(_p) => {
-                // debug!("Got set entity data packet {:?}", p);
-=======
             ClientboundGamePacket::SetEntityData(p) => {
                 debug!("Got set entity data packet {:?}", p);
                 let mut dimension = client.dimension.write();
@@ -632,7 +616,6 @@
                 } else {
                     warn!("Server sent an entity data packet for an entity id ({}) that we don't know about", p.id);
                 }
->>>>>>> 6eee543a
             }
             ClientboundGamePacket::UpdateAttributes(_p) => {
                 // debug!("Got update attributes packet {:?}", p);
