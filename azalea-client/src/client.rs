pub use crate::chat::ChatPacket;
use crate::{movement::WalkDirection, plugins::PluginStates, Account, PlayerInfo};
<<<<<<< HEAD
use azalea_auth::{game_profile::GameProfile, sessionserver::SessionServerError};
use azalea_chat::Component;
use azalea_core::{ChunkPos, GameType, ResourceLocation, Vec3};
=======
use azalea_auth::game_profile::GameProfile;
use azalea_core::{ChunkPos, ResourceLocation, Vec3};
>>>>>>> 7d901e39
use azalea_protocol::{
    connect::{Connection, ConnectionError, ReadConnection, WriteConnection},
    packets::{
        game::{
            clientbound_player_combat_kill_packet::ClientboundPlayerCombatKillPacket,
            serverbound_accept_teleportation_packet::ServerboundAcceptTeleportationPacket,
            serverbound_client_information_packet::ServerboundClientInformationPacket,
            serverbound_custom_payload_packet::ServerboundCustomPayloadPacket,
            serverbound_keep_alive_packet::ServerboundKeepAlivePacket,
            serverbound_move_player_pos_rot_packet::ServerboundMovePlayerPosRotPacket,
            ClientboundGamePacket, ServerboundGamePacket,
        },
        handshake::{
            client_intention_packet::ClientIntentionPacket, ClientboundHandshakePacket,
            ServerboundHandshakePacket,
        },
        login::{
            serverbound_custom_query_packet::ServerboundCustomQueryPacket,
            serverbound_hello_packet::ServerboundHelloPacket,
            serverbound_key_packet::ServerboundKeyPacket, ClientboundLoginPacket,
        },
        ConnectionProtocol, PROTOCOL_VERSION,
    },
    read::ReadPacketError,
    resolver, ServerAddress,
};
use azalea_world::{
    entity::{metadata, Entity, EntityData, EntityMetadata},
    WeakWorld, WeakWorldContainer, World,
};
use log::{debug, error, info, trace, warn};
use parking_lot::{Mutex, RwLock, RwLockReadGuard, RwLockWriteGuard};
use std::{
    any,
    backtrace::Backtrace,
    collections::HashMap,
    fmt::Debug,
    io::{self, Cursor},
    sync::Arc,
};
use thiserror::Error;
use tokio::{
    sync::mpsc::{self, Receiver, Sender},
    task::JoinHandle,
    time::{self},
};
use uuid::Uuid;

pub type ClientInformation = ServerboundClientInformationPacket;

/// Something that happened in-game, such as a tick passing or chat message
/// being sent.
///
/// Note: Events are sent before they're processed, so for example game ticks
/// happen at the beginning of a tick before anything has happened.
#[derive(Debug, Clone)]
pub enum Event {
    /// Happens right after the bot switches into the Game state, but before
    /// it's actually spawned. This can be useful for setting the client
    /// information with `Client::set_client_information`, so the packet
    /// doesn't have to be sent twice.
    Init,
    /// The client is now in the world. Fired when we receive a login packet.
    Login,
    /// A chat message was sent in the game chat.
    Chat(ChatPacket),
    /// Happens 20 times per second, but only when the world is loaded.
    Tick,
    Packet(Arc<ClientboundGamePacket>),
    /// A player joined the game (or more specifically, was added to the tab
    /// list).
    AddPlayer(PlayerInfo),
    /// A player left the game (or maybe is still in the game and was just
    /// removed from the tab list).
    RemovePlayer(PlayerInfo),
    /// A player was updated in the tab list (gamemode, display
    /// name, or latency changed).
    UpdatePlayer(PlayerInfo),
    /// The client player died in-game.
    Death(Option<Arc<ClientboundPlayerCombatKillPacket>>),
}

/// A player that you control that is currently in a Minecraft server.
#[derive(Clone)]
pub struct Client {
    pub profile: GameProfile,
    pub read_conn: Arc<tokio::sync::Mutex<ReadConnection<ClientboundGamePacket>>>,
    pub write_conn: Arc<tokio::sync::Mutex<WriteConnection<ServerboundGamePacket>>>,
    pub entity_id: Arc<RwLock<u32>>,
    /// The world that this client has access to. This supports shared worlds.
    pub world: Arc<RwLock<World>>,
    /// A container of world names to worlds. If we're not using a shared world
    /// (i.e. not a swarm), then this will only contain data about the world
    /// we're currently in.
    world_container: Arc<RwLock<WeakWorldContainer>>,
    pub world_name: Arc<RwLock<Option<ResourceLocation>>>,
    pub physics_state: Arc<Mutex<PhysicsState>>,
    pub client_information: Arc<RwLock<ClientInformation>>,
    pub dead: Arc<Mutex<bool>>,
    /// Plugins are a way for other crates to add custom functionality to the
    /// client and keep state. If you're not making a plugin and you're using
    /// the `azalea` crate. you can ignore this field.
    pub plugins: Arc<PluginStates>,
    /// A map of player uuids to their information in the tab list
    pub players: Arc<RwLock<HashMap<Uuid, PlayerInfo>>>,
    tasks: Arc<Mutex<Vec<JoinHandle<()>>>>,
}

#[derive(Default)]
pub struct PhysicsState {
    /// Minecraft only sends a movement packet either after 20 ticks or if the player moved enough. This is that tick counter.
    pub position_remainder: u32,
    pub was_sprinting: bool,
    // Whether we're going to try to start sprinting this tick. Equivalent to
    // holding down ctrl for a tick.
    pub trying_to_sprint: bool,

    pub move_direction: WalkDirection,
    pub forward_impulse: f32,
    pub left_impulse: f32,
}

/// Whether we should ignore errors when decoding packets.
const IGNORE_ERRORS: bool = !cfg!(debug_assertions);

/// An error that happened while joining the server.
#[derive(Error, Debug)]
pub enum JoinError {
    #[error("{0}")]
    Resolver(#[from] resolver::ResolverError),
    #[error("{0}")]
    Connection(#[from] ConnectionError),
    #[error("{0}")]
    ReadPacket(#[from] Box<azalea_protocol::read::ReadPacketError>),
    #[error("{0}")]
    Io(#[from] io::Error),
    #[error("{0}")]
    SessionServer(#[from] azalea_auth::sessionserver::SessionServerError),
    #[error("The given address could not be parsed into a ServerAddress")]
    InvalidAddress,
    #[error("Couldn't refresh access token: {0}")]
    Auth(#[from] azalea_auth::AuthError),
}

#[derive(Error, Debug)]
pub enum HandleError {
    #[error("{0}")]
    Poison(String),
    #[error(transparent)]
    Io(#[from] io::Error),
    #[error(transparent)]
    Other(#[from] anyhow::Error),
    #[error("{0}")]
    Send(#[from] mpsc::error::SendError<Event>),
}

impl Client {
    /// Create a new client from the given GameProfile, Connection, and World.
    /// You should only use this if you want to change these fields from the
    /// defaults, otherwise use [`Client::join`].
    pub fn new(
        profile: GameProfile,
        conn: Connection<ClientboundGamePacket, ServerboundGamePacket>,
        world_container: Option<Arc<RwLock<WeakWorldContainer>>>,
    ) -> Self {
        let (read_conn, write_conn) = conn.into_split();
        let (read_conn, write_conn) = (
            Arc::new(tokio::sync::Mutex::new(read_conn)),
            Arc::new(tokio::sync::Mutex::new(write_conn)),
        );

        Self {
            profile,
            read_conn,
            write_conn,
            // default our id to 0, it'll be set later
            entity_id: Arc::new(RwLock::new(0)),
            world: Arc::new(RwLock::new(World::default())),
            world_container: world_container
                .unwrap_or_else(|| Arc::new(RwLock::new(WeakWorldContainer::new()))),
            world_name: Arc::new(RwLock::new(None)),
            physics_state: Arc::new(Mutex::new(PhysicsState::default())),
            client_information: Arc::new(RwLock::new(ClientInformation::default())),
            dead: Arc::new(Mutex::new(false)),
            // The plugins can be modified by the user by replacing the plugins
            // field right after this. No Mutex so the user doesn't need to .lock().
            plugins: Arc::new(PluginStates::default()),
            players: Arc::new(RwLock::new(HashMap::new())),
            tasks: Arc::new(Mutex::new(Vec::new())),
        }
    }

    /// Connect to a Minecraft server.
    ///
    /// To change the render distance and other settings, use
    /// [`Client::set_client_information`]. To watch for events like packets
    /// sent by the server, use the `rx` variable this function returns.
    ///
    /// # Examples
    ///
    /// ```rust,no_run
    /// use azalea_client::{Client, Account};
    ///
    /// #[tokio::main]
    /// async fn main() -> Result<(), Box<dyn std::error::Error>> {
    ///     let account = Account::offline("bot");
    ///     let (client, rx) = Client::join(&account, "localhost").await?;
    ///     client.chat("Hello, world!").await?;
    ///     client.disconnect().await?;
    ///     Ok(())
    /// }
    /// ```
    pub async fn join(
        account: &Account,
        address: impl TryInto<ServerAddress>,
    ) -> Result<(Self, Receiver<Event>), JoinError> {
        let address: ServerAddress = address.try_into().map_err(|_| JoinError::InvalidAddress)?;
        let resolved_address = resolver::resolve_address(&address).await?;

        let conn = Connection::new(&resolved_address).await?;
        let (conn, game_profile) = Self::handshake(conn, account, &address).await?;

        // The buffer has to be 1 to avoid a bug where if it lags events are
        // received a bit later instead of the instant they were fired.
        // That bug especially causes issues with the pathfinder.
        let (tx, rx) = mpsc::channel(1);

        // we got the GameConnection, so the server is now connected :)
        let client = Client::new(game_profile, conn, None);

        tx.send(Event::Init).await.expect("Failed to send event");

        // just start up the game loop and we're ready!

        client.start_tasks(tx);

        Ok((client, rx))
    }

    /// Do a handshake with the server and get to the game state from the
    /// initial handshake state.
    ///
    /// This will also automatically refresh the account's access token if
    /// it's expired.
    pub async fn handshake(
        mut conn: Connection<ClientboundHandshakePacket, ServerboundHandshakePacket>,
        account: &Account,
        address: &ServerAddress,
    ) -> Result<
        (
            Connection<ClientboundGamePacket, ServerboundGamePacket>,
            GameProfile,
        ),
        JoinError,
    > {
        // handshake
        conn.write(
            ClientIntentionPacket {
                protocol_version: PROTOCOL_VERSION,
                hostname: address.host.clone(),
                port: address.port,
                intention: ConnectionProtocol::Login,
            }
            .get(),
        )
        .await?;
        let mut conn = conn.login();

        // login
        conn.write(
            ServerboundHelloPacket {
                name: account.username.clone(),
                profile_id: None,
            }
            .get(),
        )
        .await?;

        let (conn, profile) = loop {
            let packet = conn.read().await?;
            match packet {
                ClientboundLoginPacket::Hello(p) => {
                    debug!("Got encryption request");
                    let e = azalea_crypto::encrypt(&p.public_key, &p.nonce).unwrap();

                    if let Some(access_token) = &account.access_token {
                        // keep track of the number of times we tried
                        // authenticating so we can give up after too many
                        let mut attempts: usize = 1;

                        while let Err(e) = {
                            let access_token = access_token.lock().clone();
                            conn.authenticate(
                                &access_token,
                                &account
                                    .uuid
                                    .expect("Uuid must be present if access token is present."),
                                e.secret_key,
                                &p,
                            )
                            .await
                        } {
                            if attempts >= 2 {
                                // if this is the second attempt and we failed
                                // both times, give up
                                return Err(e.into());
                            }
                            if let SessionServerError::InvalidSession = e {
                                // uh oh, we got an invalid session and have
                                // to reauthenticate now
                                account.refresh().await?;
                            } else {
                                return Err(e.into());
                            }
                            attempts += 1;
                        }
                    }

                    conn.write(
                        ServerboundKeyPacket {
                            key_bytes: e.encrypted_public_key,
<<<<<<< HEAD
                            nonce_or_salt_signature: NonceOrSaltSignature::Nonce(e.encrypted_nonce),
=======
                            encrypted_challenge: e.encrypted_nonce,
>>>>>>> 7d901e39
                        }
                        .get(),
                    )
                    .await?;

                    conn.set_encryption_key(e.secret_key);
                }
                ClientboundLoginPacket::LoginCompression(p) => {
                    debug!("Got compression request {:?}", p.compression_threshold);
                    conn.set_compression_threshold(p.compression_threshold);
                }
                ClientboundLoginPacket::GameProfile(p) => {
                    debug!("Got profile {:?}", p.game_profile);
                    break (conn.game(), p.game_profile);
                }
                ClientboundLoginPacket::LoginDisconnect(p) => {
                    debug!("Got disconnect {:?}", p);
                }
                ClientboundLoginPacket::CustomQuery(p) => {
                    debug!("Got custom query {:?}", p);
                    conn.write(
                        ServerboundCustomQueryPacket {
                            transaction_id: p.transaction_id,
                            data: None,
                        }
                        .get(),
                    )
                    .await?;
                }
            }
        };

        Ok((conn, profile))
    }

    /// Write a packet directly to the server.
    pub async fn write_packet(&self, packet: ServerboundGamePacket) -> Result<(), std::io::Error> {
        self.write_conn.lock().await.write(packet).await?;
        Ok(())
    }

    /// Disconnect this client from the server, ending all tasks.
    pub async fn disconnect(&self) -> Result<(), std::io::Error> {
        if let Err(e) = self.write_conn.lock().await.shutdown().await {
            warn!(
                "Error shutting down connection, but it might be fine: {}",
                e
            );
        }
        let tasks = self.tasks.lock();
        for task in tasks.iter() {
            task.abort();
        }
        Ok(())
    }

    /// Start the protocol and game tick loop.
    #[doc(hidden)]
    pub fn start_tasks(&self, tx: Sender<Event>) {
        // if you get an error right here that means you're doing something with locks wrong
        // read the error to see where the issue is
        // you might be able to just drop the lock or put it in its own scope to fix

        let mut tasks = self.tasks.lock();
        tasks.push(tokio::spawn(Client::protocol_loop(
            self.clone(),
            tx.clone(),
        )));
        tasks.push(tokio::spawn(Client::game_tick_loop(self.clone(), tx)));
    }

    async fn protocol_loop(client: Client, tx: Sender<Event>) {
        loop {
            let r = client.read_conn.lock().await.read().await;
            match r {
                Ok(packet) => match Self::handle(&packet, &client, &tx).await {
                    Ok(_) => {}
                    Err(e) => {
                        error!("Error handling packet: {}", e);
                        if !IGNORE_ERRORS {
                            panic!("Error handling packet: {e}");
                        }
                    }
                },
                Err(e) => {
                    let e = *e;
                    if let ReadPacketError::ConnectionClosed = e {
                        info!("Connection closed");
                        if let Err(e) = client.disconnect().await {
                            error!("Error shutting down connection: {:?}", e);
                        }
                        break;
                    }
                    let default_backtrace = Backtrace::capture();
                    if IGNORE_ERRORS {
                        let backtrace =
                            any::request_ref::<Backtrace>(&e).unwrap_or(&default_backtrace);
                        warn!("{e}\n{backtrace}");
                        match e {
                            ReadPacketError::FrameSplitter { .. } => panic!("Error: {e:?}"),
                            _ => continue,
                        }
                    } else {
                        let backtrace =
                            any::request_ref::<Backtrace>(&e).unwrap_or(&default_backtrace);
                        panic!("{e}\n{backtrace}")
                    }
                }
            };
        }
    }

    async fn handle(
        packet: &ClientboundGamePacket,
        client: &Client,
        tx: &Sender<Event>,
    ) -> Result<(), HandleError> {
        let packet = Arc::new(packet.clone());
        tx.send(Event::Packet(packet.clone())).await?;
        match &*packet {
            ClientboundGamePacket::Login(p) => {
                debug!("Got login packet");

                {
                    // // write p into login.txt
                    // std::io::Write::write_all(
                    //     &mut std::fs::File::create("login.txt").unwrap(),
                    //     format!("{:#?}", p).as_bytes(),
                    // )
                    // .unwrap();

                    // TODO: have registry_holder be a struct because this sucks rn
                    // best way would be to add serde support to azalea-nbt

                    let registry_holder = p
                        .registry_holder
                        .as_compound()
                        .expect("Registry holder is not a compound")
                        .get("")
                        .expect("No \"\" tag")
                        .as_compound()
                        .expect("\"\" tag is not a compound");
                    let dimension_types = registry_holder
                        .get("minecraft:dimension_type")
                        .expect("No dimension_type tag")
                        .as_compound()
                        .expect("dimension_type is not a compound")
                        .get("value")
                        .expect("No dimension_type value")
                        .as_list()
                        .expect("dimension_type value is not a list");
                    let dimension_type = dimension_types
                        .iter()
                        .find(|t| {
                            t.as_compound()
                                .expect("dimension_type value is not a compound")
                                .get("name")
                                .expect("No name tag")
                                .as_string()
                                .expect("name is not a string")
                                == p.dimension_type.to_string()
                        })
                        .unwrap_or_else(|| {
                            panic!("No dimension_type with name {}", p.dimension_type)
                        })
                        .as_compound()
                        .unwrap()
                        .get("element")
                        .expect("No element tag")
                        .as_compound()
                        .expect("element is not a compound");
                    let height = (*dimension_type
                        .get("height")
                        .expect("No height tag")
                        .as_int()
                        .expect("height tag is not an int"))
                    .try_into()
                    .expect("height is not a u32");
                    let min_y = *dimension_type
                        .get("min_y")
                        .expect("No min_y tag")
                        .as_int()
                        .expect("min_y tag is not an int");

                    // add this world to the world_container (or don't if it's already there)
                    let weak_world =
                        client
                            .world_container
                            .write()
                            .insert(p.dimension.clone(), height, min_y);
                    // set the loaded_world to an empty world
                    // (when we add chunks or entities those will be in the world_container)
                    let mut world_lock = client.world.write();
                    *world_lock = World::new(
                        client.client_information.read().view_distance.into(),
                        weak_world,
                        p.player_id,
                    );

                    let entity = EntityData::new(
                        client.profile.uuid,
                        Vec3::default(),
                        EntityMetadata::Player(metadata::Player::default()),
                    );
                    // make it so other entities don't update this entity in a shared world
                    world_lock.add_entity(p.player_id, entity);

                    *client.entity_id.write() = p.player_id;
                }

                // send the client information that we have set
                let client_information_packet: ClientInformation =
                    client.client_information.read().clone();
                log::debug!(
                    "Sending client information because login: {:?}",
                    client_information_packet
                );
                client.write_packet(client_information_packet.get()).await?;

                // brand
                client
                    .write_packet(
                        ServerboundCustomPayloadPacket {
                            identifier: ResourceLocation::new("brand").unwrap(),
                            // they don't have to know :)
                            data: "vanilla".into(),
                        }
                        .get(),
                    )
                    .await?;

                tx.send(Event::Login).await?;
            }
            ClientboundGamePacket::SetChunkCacheRadius(p) => {
                debug!("Got set chunk cache radius packet {:?}", p);
            }
            ClientboundGamePacket::CustomPayload(p) => {
                debug!("Got custom payload packet {:?}", p);
            }
            ClientboundGamePacket::ChangeDifficulty(p) => {
                debug!("Got difficulty packet {:?}", p);
            }
            ClientboundGamePacket::Commands(_p) => {
                debug!("Got declare commands packet");
            }
            ClientboundGamePacket::PlayerAbilities(p) => {
                debug!("Got player abilities packet {:?}", p);
            }
            ClientboundGamePacket::SetCarriedItem(p) => {
                debug!("Got set carried item packet {:?}", p);
            }
            ClientboundGamePacket::UpdateTags(_p) => {
                debug!("Got update tags packet");
            }
            ClientboundGamePacket::Disconnect(p) => {
                debug!("Got disconnect packet {:?}", p);
                client.disconnect().await?;
            }
            ClientboundGamePacket::UpdateRecipes(_p) => {
                debug!("Got update recipes packet");
            }
            ClientboundGamePacket::EntityEvent(_p) => {
                // debug!("Got entity event packet {:?}", p);
            }
            ClientboundGamePacket::Recipe(_p) => {
                debug!("Got recipe packet");
            }
            ClientboundGamePacket::PlayerPosition(p) => {
                // TODO: reply with teleport confirm
                debug!("Got player position packet {:?}", p);

                let (new_pos, y_rot, x_rot) = {
                    let player_entity_id = *client.entity_id.read();

                    let mut world_lock = client.world.write();

                    let mut player_entity = world_lock.entity_mut(player_entity_id).unwrap();

                    let delta_movement = player_entity.delta;

                    let is_x_relative = p.relative_arguments.x;
                    let is_y_relative = p.relative_arguments.y;
                    let is_z_relative = p.relative_arguments.z;

                    let (delta_x, new_pos_x) = if is_x_relative {
                        player_entity.last_pos.x += p.x;
                        (delta_movement.x, player_entity.pos().x + p.x)
                    } else {
                        player_entity.last_pos.x = p.x;
                        (0.0, p.x)
                    };
                    let (delta_y, new_pos_y) = if is_y_relative {
                        player_entity.last_pos.y += p.y;
                        (delta_movement.y, player_entity.pos().y + p.y)
                    } else {
                        player_entity.last_pos.y = p.y;
                        (0.0, p.y)
                    };
                    let (delta_z, new_pos_z) = if is_z_relative {
                        player_entity.last_pos.z += p.z;
                        (delta_movement.z, player_entity.pos().z + p.z)
                    } else {
                        player_entity.last_pos.z = p.z;
                        (0.0, p.z)
                    };

                    let mut y_rot = p.y_rot;
                    let mut x_rot = p.x_rot;
                    if p.relative_arguments.x_rot {
                        x_rot += player_entity.x_rot;
                    }
                    if p.relative_arguments.y_rot {
                        y_rot += player_entity.y_rot;
                    }

                    player_entity.delta = Vec3 {
                        x: delta_x,
                        y: delta_y,
                        z: delta_z,
                    };
                    player_entity.set_rotation(y_rot, x_rot);
                    // TODO: minecraft sets "xo", "yo", and "zo" here but idk what that means
                    // so investigate that ig
                    let new_pos = Vec3 {
                        x: new_pos_x,
                        y: new_pos_y,
                        z: new_pos_z,
                    };
                    world_lock
                        .set_entity_pos(player_entity_id, new_pos)
                        .expect("The player entity should always exist");

                    (new_pos, y_rot, x_rot)
                };

                client
                    .write_packet(ServerboundAcceptTeleportationPacket { id: p.id }.get())
                    .await?;
                client
                    .write_packet(
                        ServerboundMovePlayerPosRotPacket {
                            x: new_pos.x,
                            y: new_pos.y,
                            z: new_pos.z,
                            y_rot,
                            x_rot,
                            // this is always false
                            on_ground: false,
                        }
                        .get(),
                    )
                    .await?;
            }
            ClientboundGamePacket::PlayerInfoUpdate(p) => {
                debug!("Got player info packet {:?}", p);
                let mut events = Vec::new();
                {
                    let mut players_lock = client.players.write();
                    for updated_info in &p.entries {
                        // add the new player maybe
                        if p.actions.add_player {
                            let player_info = PlayerInfo {
                                profile: updated_info.profile.clone(),
                                uuid: updated_info.profile.uuid,
                                gamemode: updated_info.game_mode,
                                latency: updated_info.latency,
                                display_name: updated_info.display_name.clone(),
                            };
                            players_lock.insert(updated_info.profile.uuid, player_info.clone());
                            events.push(Event::AddPlayer(player_info));
                        } else if let Some(info) = players_lock.get_mut(&updated_info.profile.uuid)
                        {
                            // `else if` because the block for add_player above
                            // already sets all the fields
                            if p.actions.update_game_mode {
                                info.gamemode = updated_info.game_mode;
                            }
                            if p.actions.update_latency {
                                info.latency = updated_info.latency;
                            }
                            if p.actions.update_display_name {
                                info.display_name = updated_info.display_name.clone();
                            }
                            events.push(Event::UpdatePlayer(info.clone()));
                        } else {
                            warn!(
                                "Ignoring PlayerInfoUpdate for unknown player {}",
                                updated_info.profile.uuid
                            );
                        }
                    }
                }
                for event in events {
                    tx.send(event).await?;
                }
            }
            ClientboundGamePacket::PlayerInfoRemove(p) => {
                let mut events = Vec::new();
                {
                    let mut players_lock = client.players.write();
                    for uuid in &p.profile_ids {
                        if let Some(info) = players_lock.remove(uuid) {
                            events.push(Event::RemovePlayer(info));
                        }
                    }
                }
                for event in events {
                    tx.send(event).await?;
                }
            }
            ClientboundGamePacket::SetChunkCacheCenter(p) => {
                debug!("Got chunk cache center packet {:?}", p);
                client
                    .world
                    .write()
                    .update_view_center(&ChunkPos::new(p.x, p.z));
            }
            ClientboundGamePacket::LevelChunkWithLight(p) => {
                // debug!("Got chunk with light packet {} {}", p.x, p.z);
                let pos = ChunkPos::new(p.x, p.z);

                // OPTIMIZATION: if we already know about the chunk from the
                // shared world (and not ourselves), then we don't need to
                // parse it again. This is only used when we have a shared
                // world, since we check that the chunk isn't currently owned
                // by this client.
                let shared_has_chunk = client.world.read().get_chunk(&pos).is_some();
                let this_client_has_chunk = client
                    .world
                    .read()
                    .chunk_storage
                    .limited_get(&pos)
                    .is_some();
                if shared_has_chunk && !this_client_has_chunk {
                    trace!(
                        "Skipping parsing chunk {:?} because we already know about it",
                        pos
                    );
                    return Ok(());
                }

                // let chunk = Chunk::read_with_world_height(&mut p.chunk_data);
                // debug("chunk {:?}")
                if let Err(e) = client
                    .world
                    .write()
                    .replace_with_packet_data(&pos, &mut Cursor::new(&p.chunk_data.data))
                {
                    error!("Couldn't set chunk data: {}", e);
                }
            }
            ClientboundGamePacket::LightUpdate(_p) => {
                // debug!("Got light update packet {:?}", p);
            }
            ClientboundGamePacket::AddEntity(p) => {
                debug!("Got add entity packet {:?}", p);
                let entity = EntityData::from(p);
                client.world.write().add_entity(p.id, entity);
            }
            ClientboundGamePacket::SetEntityData(p) => {
                debug!("Got set entity data packet {:?}", p);
                let mut world = client.world.write();
                if let Some(mut entity) = world.entity_mut(p.id) {
                    entity.apply_metadata(&p.packed_items.0);
                } else {
                    // warn!("Server sent an entity data packet for an entity id ({}) that we don't know about", p.id);
                }
            }
            ClientboundGamePacket::UpdateAttributes(_p) => {
                // debug!("Got update attributes packet {:?}", p);
            }
            ClientboundGamePacket::SetEntityMotion(_p) => {
                // debug!("Got entity velocity packet {:?}", p);
            }
            ClientboundGamePacket::SetEntityLink(p) => {
                debug!("Got set entity link packet {:?}", p);
            }
            ClientboundGamePacket::AddPlayer(p) => {
                debug!("Got add player packet {:?}", p);
                let entity = EntityData::from(p);
                client.world.write().add_entity(p.id, entity);
            }
            ClientboundGamePacket::InitializeBorder(p) => {
                debug!("Got initialize border packet {:?}", p);
            }
            ClientboundGamePacket::SetTime(p) => {
                debug!("Got set time packet {:?}", p);
            }
            ClientboundGamePacket::SetDefaultSpawnPosition(p) => {
                debug!("Got set default spawn position packet {:?}", p);
            }
            ClientboundGamePacket::ContainerSetContent(p) => {
                debug!("Got container set content packet {:?}", p);
            }
            ClientboundGamePacket::SetHealth(p) => {
                debug!("Got set health packet {:?}", p);
                if p.health == 0.0 {
                    // we can't define a variable here with client.dead.lock()
                    // because of https://github.com/rust-lang/rust/issues/57478
                    if !*client.dead.lock() {
                        *client.dead.lock() = true;
                        tx.send(Event::Death(None)).await?;
                    }
                }
            }
            ClientboundGamePacket::SetExperience(p) => {
                debug!("Got set experience packet {:?}", p);
            }
            ClientboundGamePacket::TeleportEntity(p) => {
                let mut world_lock = client.world.write();
                let _ = world_lock.set_entity_pos(
                    p.id,
                    Vec3 {
                        x: p.x,
                        y: p.y,
                        z: p.z,
                    },
                );
            }
            ClientboundGamePacket::UpdateAdvancements(p) => {
                debug!("Got update advancements packet {:?}", p);
            }
            ClientboundGamePacket::RotateHead(_p) => {
                // debug!("Got rotate head packet {:?}", p);
            }
            ClientboundGamePacket::MoveEntityPos(p) => {
                let mut world_lock = client.world.write();

                let _ = world_lock.move_entity_with_delta(p.entity_id, &p.delta);
            }
            ClientboundGamePacket::MoveEntityPosRot(p) => {
                let mut world_lock = client.world.write();

                let _ = world_lock.move_entity_with_delta(p.entity_id, &p.delta);
            }
            ClientboundGamePacket::MoveEntityRot(_p) => {
                // debug!("Got move entity rot packet {:?}", p);
            }
            ClientboundGamePacket::KeepAlive(p) => {
                debug!("Got keep alive packet {:?}", p);
                client
                    .write_packet(ServerboundKeepAlivePacket { id: p.id }.get())
                    .await?;
            }
            ClientboundGamePacket::RemoveEntities(p) => {
                debug!("Got remove entities packet {:?}", p);
            }
            ClientboundGamePacket::PlayerChat(p) => {
                debug!("Got player chat packet {:?}", p);
                tx.send(Event::Chat(ChatPacket::Player(Arc::new(p.clone()))))
                    .await?;
            }
            ClientboundGamePacket::SystemChat(p) => {
                debug!("Got system chat packet {:?}", p);
                tx.send(Event::Chat(ChatPacket::System(Arc::new(p.clone()))))
                    .await?;
            }
            ClientboundGamePacket::Sound(_p) => {
                // debug!("Got sound packet {:?}", p);
            }
            ClientboundGamePacket::LevelEvent(p) => {
                debug!("Got level event packet {:?}", p);
            }
            ClientboundGamePacket::BlockUpdate(p) => {
                debug!("Got block update packet {:?}", p);
                let mut world = client.world.write();
                world.set_block_state(&p.pos, p.block_state);
            }
            ClientboundGamePacket::Animate(p) => {
                debug!("Got animate packet {:?}", p);
            }
            ClientboundGamePacket::SectionBlocksUpdate(p) => {
                debug!("Got section blocks update packet {:?}", p);
                let mut world = client.world.write();
                for state in &p.states {
                    world.set_block_state(&(p.section_pos + state.pos.clone()), state.state);
                }
            }
            ClientboundGamePacket::GameEvent(p) => {
                debug!("Got game event packet {:?}", p);
            }
            ClientboundGamePacket::LevelParticles(p) => {
                debug!("Got level particles packet {:?}", p);
            }
            ClientboundGamePacket::ServerData(p) => {
                debug!("Got server data packet {:?}", p);
            }
            ClientboundGamePacket::SetEquipment(p) => {
                debug!("Got set equipment packet {:?}", p);
            }
            ClientboundGamePacket::UpdateMobEffect(p) => {
                debug!("Got update mob effect packet {:?}", p);
            }
            ClientboundGamePacket::AddExperienceOrb(_) => {}
            ClientboundGamePacket::AwardStats(_) => {}
            ClientboundGamePacket::BlockChangedAck(_) => {}
            ClientboundGamePacket::BlockDestruction(_) => {}
            ClientboundGamePacket::BlockEntityData(_) => {}
            ClientboundGamePacket::BlockEvent(_) => {}
            ClientboundGamePacket::BossEvent(_) => {}
            ClientboundGamePacket::CommandSuggestions(_) => {}
            ClientboundGamePacket::ContainerSetData(_) => {}
            ClientboundGamePacket::ContainerSetSlot(_) => {}
            ClientboundGamePacket::Cooldown(_) => {}
            ClientboundGamePacket::CustomChatCompletions(_) => {}
            ClientboundGamePacket::DeleteChat(_) => {}
            ClientboundGamePacket::Explode(_) => {}
            ClientboundGamePacket::ForgetLevelChunk(_) => {}
            ClientboundGamePacket::HorseScreenOpen(_) => {}
            ClientboundGamePacket::MapItemData(_) => {}
            ClientboundGamePacket::MerchantOffers(_) => {}
            ClientboundGamePacket::MoveVehicle(_) => {}
            ClientboundGamePacket::OpenBook(_) => {}
            ClientboundGamePacket::OpenScreen(_) => {}
            ClientboundGamePacket::OpenSignEditor(_) => {}
            ClientboundGamePacket::Ping(_) => {}
            ClientboundGamePacket::PlaceGhostRecipe(_) => {}
            ClientboundGamePacket::PlayerCombatEnd(_) => {}
            ClientboundGamePacket::PlayerCombatEnter(_) => {}
            ClientboundGamePacket::PlayerCombatKill(p) => {
                debug!("Got player kill packet {:?}", p);
                if *client.entity_id.read() == p.player_id {
                    // we can't define a variable here with client.dead.lock()
                    // because of https://github.com/rust-lang/rust/issues/57478
                    if !*client.dead.lock() {
                        *client.dead.lock() = true;
                        tx.send(Event::Death(Some(Arc::new(p.clone())))).await?;
                    }
                }
            }
            ClientboundGamePacket::PlayerLookAt(_) => {}
            ClientboundGamePacket::RemoveMobEffect(_) => {}
            ClientboundGamePacket::ResourcePack(_) => {}
            ClientboundGamePacket::Respawn(p) => {
                debug!("Got respawn packet {:?}", p);
                // Sets clients dead state to false.
                let mut dead_lock = client.dead.lock();
                *dead_lock = false;
            }
            ClientboundGamePacket::SelectAdvancementsTab(_) => {}
            ClientboundGamePacket::SetActionBarText(_) => {}
            ClientboundGamePacket::SetBorderCenter(_) => {}
            ClientboundGamePacket::SetBorderLerpSize(_) => {}
            ClientboundGamePacket::SetBorderSize(_) => {}
            ClientboundGamePacket::SetBorderWarningDelay(_) => {}
            ClientboundGamePacket::SetBorderWarningDistance(_) => {}
            ClientboundGamePacket::SetCamera(_) => {}
            ClientboundGamePacket::SetDisplayObjective(_) => {}
            ClientboundGamePacket::SetObjective(_) => {}
            ClientboundGamePacket::SetPassengers(_) => {}
            ClientboundGamePacket::SetPlayerTeam(_) => {}
            ClientboundGamePacket::SetScore(_) => {}
            ClientboundGamePacket::SetSimulationDistance(_) => {}
            ClientboundGamePacket::SetSubtitleText(_) => {}
            ClientboundGamePacket::SetTitleText(_) => {}
            ClientboundGamePacket::SetTitlesAnimation(_) => {}
            ClientboundGamePacket::SoundEntity(_) => {}
            ClientboundGamePacket::StopSound(_) => {}
            ClientboundGamePacket::TabList(_) => {}
            ClientboundGamePacket::TagQuery(_) => {}
            ClientboundGamePacket::TakeItemEntity(_) => {}
            ClientboundGamePacket::DisguisedChat(_) => {}
            ClientboundGamePacket::UpdateEnabledFeatures(_) => {}
            ClientboundGamePacket::ContainerClose(_) => {}
        }

        Ok(())
    }

    /// Runs game_tick every 50 milliseconds.
    async fn game_tick_loop(mut client: Client, tx: Sender<Event>) {
        let mut game_tick_interval = time::interval(time::Duration::from_millis(50));
        // TODO: Minecraft bursts up to 10 ticks and then skips, we should too
        game_tick_interval.set_missed_tick_behavior(time::MissedTickBehavior::Burst);
        loop {
            game_tick_interval.tick().await;
            Self::game_tick(&mut client, &tx).await;
        }
    }

    /// Runs every 50 milliseconds.
    async fn game_tick(client: &mut Client, tx: &Sender<Event>) {
        // return if there's no chunk at the player's position

        {
            let world_lock = client.world.read();
            let player_entity_id = *client.entity_id.read();
            let player_entity = world_lock.entity(player_entity_id);
            let Some(player_entity) = player_entity else {
                return;
            };
            let player_chunk_pos: ChunkPos = player_entity.pos().into();
            if world_lock.get_chunk(&player_chunk_pos).is_none() {
                return;
            }
        }

        tx.send(Event::Tick)
            .await
            .expect("Sending tick event should never fail");

        // TODO: if we're a passenger, send the required packets

        if let Err(e) = client.send_position().await {
            warn!("Error sending position: {:?}", e);
        }
        client.ai_step();

        // TODO: minecraft does ambient sounds here
    }

    /// Get a [`WeakWorld`] from our world container. If it's a normal client,
    /// then it'll be the same as the world the client has loaded. If the
    /// client using a shared world, then the shared world will be a superset
    /// of the client's world.
    ///
    /// # Panics
    /// Panics if the client has not received the login packet yet. You can check this with [`Client::logged_in`].
    pub fn world(&self) -> Arc<WeakWorld> {
        let world_name = self.world_name.read();
        let world_name = world_name
            .as_ref()
            .expect("Client has not received login packet yet");
        if let Some(world) = self.world_container.read().get(world_name) {
            world
        } else {
            unreachable!("The world name must be in the world container");
        }
    }

    /// Returns the entity associated to the player.
    pub fn entity_mut(&self) -> Entity<RwLockWriteGuard<World>> {
        let entity_id = *self.entity_id.read();

        let world = self.world.write();

        let entity_data = world
            .entity_storage
            .get_by_id(entity_id)
            .expect("Player entity should exist");
        let entity_ptr = unsafe { entity_data.as_ptr() };
        Entity::new(world, entity_id, entity_ptr)
    }
    /// Returns the entity associated to the player.
    pub fn entity(&self) -> Entity<RwLockReadGuard<World>> {
        let entity_id = *self.entity_id.read();
        let world = self.world.read();

        let entity_data = world
            .entity_storage
            .get_by_id(entity_id)
            .expect("Player entity should be in the given world");
        let entity_ptr = unsafe { entity_data.as_ptr() };
        Entity::new(world, entity_id, entity_ptr)
    }

    /// Returns whether we have a received the login packet yet.
    pub fn logged_in(&self) -> bool {
        // the login packet tells us the world name
        self.world_name.read().is_some()
    }

    /// Tell the server we changed our game options (i.e. render distance, main hand).
    /// If this is not set before the login packet, the default will be sent.
    ///
    /// ```rust,no_run
    /// # use azalea_client::{Client, ClientInformation};
    /// # async fn example(bot: Client) -> Result<(), Box<dyn std::error::Error>> {
    /// bot.set_client_information(ClientInformation {
    ///     view_distance: 2,
    ///     ..Default::default()
    /// })
    /// .await?;
    /// # Ok(())
    /// # }
    /// ```
    pub async fn set_client_information(
        &self,
        client_information: ServerboundClientInformationPacket,
    ) -> Result<(), std::io::Error> {
        {
            let mut client_information_lock = self.client_information.write();
            *client_information_lock = client_information;
        }

        if self.logged_in() {
            let client_information_packet = {
                let client_information = self.client_information.read();
                client_information.clone().get()
            };
            log::debug!(
                "Sending client information (already logged in): {:?}",
                client_information_packet
            );
            self.write_packet(client_information_packet).await?;
        }

        Ok(())
    }

    /// Get your player entity's metadata. You can use this to get your health,
    /// xp score, and other useful information.
    pub fn metadata(&self) -> metadata::Player {
        self.entity().metadata.clone().into_player().unwrap()
    }
}

impl<T> From<std::sync::PoisonError<T>> for HandleError {
    fn from(e: std::sync::PoisonError<T>) -> Self {
        HandleError::Poison(e.to_string())
    }
}<|MERGE_RESOLUTION|>--- conflicted
+++ resolved
@@ -1,13 +1,8 @@
 pub use crate::chat::ChatPacket;
 use crate::{movement::WalkDirection, plugins::PluginStates, Account, PlayerInfo};
-<<<<<<< HEAD
 use azalea_auth::{game_profile::GameProfile, sessionserver::SessionServerError};
 use azalea_chat::Component;
 use azalea_core::{ChunkPos, GameType, ResourceLocation, Vec3};
-=======
-use azalea_auth::game_profile::GameProfile;
-use azalea_core::{ChunkPos, ResourceLocation, Vec3};
->>>>>>> 7d901e39
 use azalea_protocol::{
     connect::{Connection, ConnectionError, ReadConnection, WriteConnection},
     packets::{
@@ -329,11 +324,7 @@
                     conn.write(
                         ServerboundKeyPacket {
                             key_bytes: e.encrypted_public_key,
-<<<<<<< HEAD
-                            nonce_or_salt_signature: NonceOrSaltSignature::Nonce(e.encrypted_nonce),
-=======
                             encrypted_challenge: e.encrypted_nonce,
->>>>>>> 7d901e39
                         }
                         .get(),
                     )
