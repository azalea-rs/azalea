use std::{
    collections::HashMap,
    fmt::Debug,
    mem,
    net::SocketAddr,
    sync::Arc,
    thread,
    time::{Duration, Instant},
};

use azalea_auth::game_profile::GameProfile;
use azalea_core::{
    data_registry::ResolvableDataRegistry, identifier::Identifier, position::Vec3, tick::GameTick,
};
use azalea_entity::{
    Attributes, EntityUpdateSystems, PlayerAbilities, Position,
    dimensions::EntityDimensions,
    indexing::{EntityIdIndex, EntityUuidIndex},
    inventory::Inventory,
    metadata::Health,
};
use azalea_physics::local_player::PhysicsState;
use azalea_protocol::{
    ServerAddress,
    connect::Proxy,
    packets::{Packet, game::ServerboundGamePacket},
    resolve,
};
use azalea_world::{Instance, InstanceContainer, InstanceName, MinecraftEntityId, PartialInstance};
use bevy_app::{App, AppExit, Plugin, PluginsState, SubApp, Update};
use bevy_ecs::{
    message::MessageCursor,
    prelude::*,
    schedule::{InternedScheduleLabel, LogLevel, ScheduleBuildSettings},
};
use parking_lot::{Mutex, RwLock};
use thiserror::Error;
use tokio::{
    sync::{
        mpsc::{self},
        oneshot,
    },
    time,
};
use tracing::{info, warn};
use uuid::Uuid;

use crate::{
    Account, DefaultPlugins,
    attack::{self},
    block_update::QueuedServerBlockUpdates,
    chunks::ChunkBatchInfo,
    connection::RawConnection,
    disconnect::DisconnectEvent,
    events::Event,
    interact::BlockStatePredictionHandler,
    join::{ConnectOpts, StartJoinServerEvent},
    local_player::{Hunger, InstanceHolder, PermissionLevel, TabList},
    mining::{self},
    movement::LastSentLookDirection,
    packet::game::SendGamePacketEvent,
    player::{GameProfileComponent, PlayerInfo, retroactively_add_game_profile_component},
};

/// A Minecraft client instance that can interact with the world.
///
/// To make a new client, use either [`azalea::ClientBuilder`] or
/// [`Client::join`].
///
/// Note that `Client` is inaccessible from systems (i.e. plugins), but you can
/// achieve everything that client can do with ECS events.
///
/// [`azalea::ClientBuilder`]: https://docs.rs/azalea/latest/azalea/struct.ClientBuilder.html
#[derive(Clone)]
pub struct Client {
    /// The entity for this client in the ECS.
    pub entity: Entity,

    /// A mutually exclusive reference to the entity component system (ECS).
    ///
    /// You probably don't need to access this directly. Note that if you're
    /// using a shared world (i.e. a swarm), the ECS will contain all entities
    /// in all instances/dimensions.
    pub ecs: Arc<Mutex<World>>,
}

/// An error that happened while joining the server.
#[derive(Error, Debug)]
pub enum JoinError {
    #[error(transparent)]
    Resolver(#[from] resolve::ResolveError),
    #[error("The given address could not be parsed into a ServerAddress")]
    InvalidAddress,
}

pub struct StartClientOpts {
    pub ecs_lock: Arc<Mutex<World>>,
    pub account: Account,
    pub connect_opts: ConnectOpts,
    pub event_sender: Option<mpsc::UnboundedSender<Event>>,
}

impl StartClientOpts {
    pub fn new(
        account: Account,
        address: ServerAddress,
        resolved_address: SocketAddr,
        event_sender: Option<mpsc::UnboundedSender<Event>>,
    ) -> StartClientOpts {
        let mut app = App::new();
        app.add_plugins(DefaultPlugins);

        // appexit_rx is unused here since the user should be able to handle it
        // themselves if they're using StartClientOpts::new
        let (ecs_lock, start_running_systems, _appexit_rx) = start_ecs_runner(app.main_mut());
        start_running_systems();

        Self {
            ecs_lock,
            account,
            connect_opts: ConnectOpts {
                address,
                resolved_address,
                proxy: None,
            },
            event_sender,
        }
    }

    pub fn proxy(mut self, proxy: Proxy) -> Self {
        self.connect_opts.proxy = Some(proxy);
        self
    }
}

impl Client {
    /// Create a new client from the given [`GameProfile`], ECS Entity, ECS
    /// World, and schedule runner function.
    /// You should only use this if you want to change these fields from the
    /// defaults, otherwise use [`Client::join`].
    pub fn new(entity: Entity, ecs: Arc<Mutex<World>>) -> Self {
        Self {
            // default our id to 0, it'll be set later
            entity,

            ecs,
        }
    }

    /// Connect to a Minecraft server.
    ///
    /// To change the render distance and other settings, use
    /// [`Client::set_client_information`]. To watch for events like packets
    /// sent by the server, use the `rx` variable this function returns.
    ///
    /// # Examples
    ///
    /// ```rust,no_run
    /// use azalea_client::{Account, Client};
    ///
    /// #[tokio::main(flavor = "current_thread")]
    /// async fn main() -> Result<(), Box<dyn std::error::Error>> {
    ///     let account = Account::offline("bot");
    ///     let (client, rx) = Client::join(account, "localhost").await?;
    ///     client.chat("Hello, world!");
    ///     client.disconnect();
    ///     Ok(())
    /// }
    /// ```
    pub async fn join(
        account: Account,
        address: impl TryInto<ServerAddress>,
    ) -> Result<(Self, mpsc::UnboundedReceiver<Event>), JoinError> {
        let address: ServerAddress = address.try_into().map_err(|_| JoinError::InvalidAddress)?;
        let resolved_address = resolve::resolve_address(&address).await?;
        let (tx, rx) = mpsc::unbounded_channel();

        let client = Self::start_client(StartClientOpts::new(
            account,
            address,
            resolved_address,
            Some(tx),
        ))
        .await;
        Ok((client, rx))
    }

    pub async fn join_with_proxy(
        account: Account,
        address: impl TryInto<ServerAddress>,
        proxy: Proxy,
    ) -> Result<(Self, mpsc::UnboundedReceiver<Event>), JoinError> {
        let address: ServerAddress = address.try_into().map_err(|_| JoinError::InvalidAddress)?;
        let resolved_address = resolve::resolve_address(&address).await?;
        let (tx, rx) = mpsc::unbounded_channel();

        let client = Self::start_client(
            StartClientOpts::new(account, address, resolved_address, Some(tx)).proxy(proxy),
        )
        .await;
        Ok((client, rx))
    }

    /// Create a [`Client`] when you already have the ECS made with
    /// [`start_ecs_runner`]. You'd usually want to use [`Self::join`] instead.
    pub async fn start_client(
        StartClientOpts {
            ecs_lock,
            account,
            connect_opts,
            event_sender,
        }: StartClientOpts,
    ) -> Self {
        // send a StartJoinServerEvent

        let (start_join_callback_tx, mut start_join_callback_rx) =
            mpsc::unbounded_channel::<Entity>();

        ecs_lock.lock().write_message(StartJoinServerEvent {
            account,
            connect_opts,
            event_sender,
            start_join_callback_tx: Some(start_join_callback_tx),
        });

        let entity = start_join_callback_rx.recv().await.expect(
            "start_join_callback should not be dropped before sending a message, this is a bug in Azalea",
        );

        Client::new(entity, ecs_lock)
    }

    /// Write a packet directly to the server.
    pub fn write_packet(&self, packet: impl Packet<ServerboundGamePacket>) {
        let packet = packet.into_variant();
        self.ecs
            .lock()
            .commands()
            .trigger(SendGamePacketEvent::new(self.entity, packet));
    }

    /// Disconnect this client from the server by ending all tasks.
    ///
    /// The OwnedReadHalf for the TCP connection is in one of the tasks, so it
    /// automatically closes the connection when that's dropped.
    pub fn disconnect(&self) {
        self.ecs.lock().write_message(DisconnectEvent {
            entity: self.entity,
            reason: None,
        });
    }

    pub fn with_raw_connection<R>(&self, f: impl FnOnce(&RawConnection) -> R) -> R {
        self.query_self::<&RawConnection, _>(f)
    }
    pub fn with_raw_connection_mut<R>(&self, f: impl FnOnce(Mut<'_, RawConnection>) -> R) -> R {
        self.query_self::<&mut RawConnection, _>(f)
    }

    /// Get a component from this client. This will clone the component and
    /// return it.
    ///
    ///
    /// If the component can't be cloned, try [`Self::query_self`] instead.
    /// If it isn't guaranteed to be present, you can use
    /// [`Self::get_component`] or [`Self::query_self`].
    ///
    ///
    /// You may also use [`Self::ecs`] directly if you need more control over
    /// when the ECS is locked.
    ///
    /// # Panics
    ///
    /// This will panic if the component doesn't exist on the client.
    ///
    /// # Examples
    ///
    /// ```
    /// # use azalea_world::InstanceName;
    /// # fn example(client: &azalea_client::Client) {
    /// let world_name = client.component::<InstanceName>();
    /// # }
    pub fn component<T: Component + Clone>(&self) -> T {
        self.query_self::<&T, _>(|t| t.clone())
    }

    /// Get a component from this client, or `None` if it doesn't exist.
    ///
    /// If the component can't be cloned, consider using [`Self::query_self`]
    /// with `Option<&T>` instead.
    ///
    /// You may also have to use [`Self::query_self`] directly.
    pub fn get_component<T: Component + Clone>(&self) -> Option<T> {
        self.query_self::<Option<&T>, _>(|t| t.cloned())
    }

    /// Get a resource from the ECS. This will clone the resource and return it.
    pub fn resource<T: Resource + Clone>(&self) -> T {
        self.ecs.lock().resource::<T>().clone()
    }

    /// Get a required ECS resource and call the given function with it.
    pub fn map_resource<T: Resource, R>(&self, f: impl FnOnce(&T) -> R) -> R {
        let ecs = self.ecs.lock();
        let value = ecs.resource::<T>();
        f(value)
    }

    /// Get an optional ECS resource and call the given function with it.
    pub fn map_get_resource<T: Resource, R>(&self, f: impl FnOnce(Option<&T>) -> R) -> R {
        let ecs = self.ecs.lock();
        let value = ecs.get_resource::<T>();
        f(value)
    }

    /// Get an `RwLock` with a reference to our (potentially shared) world.
    ///
    /// This gets the [`Instance`] from the client's [`InstanceHolder`]
    /// component. If it's a normal client, then it'll be the same as the
    /// world the client has loaded. If the client is using a shared world,
    /// then the shared world will be a superset of the client's world.
    pub fn world(&self) -> Arc<RwLock<Instance>> {
        let instance_holder = self.component::<InstanceHolder>();
        instance_holder.instance.clone()
    }

    /// Get an `RwLock` with a reference to the world that this client has
    /// loaded.
    ///
    /// ```
    /// # use azalea_core::position::ChunkPos;
    /// # fn example(client: &azalea_client::Client) {
    /// let world = client.partial_world();
    /// let is_0_0_loaded = world.read().chunks.limited_get(&ChunkPos::new(0, 0)).is_some();
    /// # }
    pub fn partial_world(&self) -> Arc<RwLock<PartialInstance>> {
        let instance_holder = self.component::<InstanceHolder>();
        instance_holder.partial_instance.clone()
    }

    /// Returns whether we have a received the login packet yet.
    pub fn logged_in(&self) -> bool {
        // the login packet tells us the world name
        self.query_self::<Option<&InstanceName>, _>(|ins| ins.is_some())
    }
}

impl Client {
    /// Get the position of this client.
    ///
    /// This is a shortcut for `Vec3::from(&bot.component::<Position>())`.
    ///
    /// Note that this value is given a default of [`Vec3::ZERO`] when it
    /// receives the login packet, its true position may be set ticks
    /// later.
    pub fn position(&self) -> Vec3 {
        Vec3::from(
            &self
                .get_component::<Position>()
                .expect("the client's position hasn't been initialized yet"),
        )
    }

    /// Get the bounding box dimensions for our client, which contains our
    /// width, height, and eye height.
    ///
    /// This is a shortcut for
    /// `self.component::<EntityDimensions>()`.
    pub fn dimensions(&self) -> EntityDimensions {
        self.component::<EntityDimensions>()
    }

    /// Get the position of this client's eyes.
    ///
    /// This is a shortcut for
    /// `bot.position().up(bot.dimensions().eye_height)`.
    pub fn eye_position(&self) -> Vec3 {
        self.query_self::<(&Position, &EntityDimensions), _>(|(pos, dim)| {
            pos.up(dim.eye_height as f64)
        })
    }

    /// Get the health of this client.
    ///
    /// This is a shortcut for `*bot.component::<Health>()`.
    pub fn health(&self) -> f32 {
        *self.component::<Health>()
    }

    /// Get the hunger level of this client, which includes both food and
    /// saturation.
    ///
    /// This is a shortcut for `self.component::<Hunger>().to_owned()`.
    pub fn hunger(&self) -> Hunger {
        self.component::<Hunger>().to_owned()
    }

    /// Get the username of this client.
    ///
    /// This is a shortcut for
    /// `bot.component::<GameProfileComponent>().name.to_owned()`.
    pub fn username(&self) -> String {
        self.profile().name.to_owned()
    }

    /// Get the Minecraft UUID of this client.
    ///
    /// This is a shortcut for `bot.component::<GameProfileComponent>().uuid`.
    pub fn uuid(&self) -> Uuid {
        self.profile().uuid
    }

    /// Get a map of player UUIDs to their information in the tab list.
    ///
    /// This is a shortcut for `*bot.component::<TabList>()`.
    pub fn tab_list(&self) -> HashMap<Uuid, PlayerInfo> {
        (*self.component::<TabList>()).clone()
    }

    /// Returns the [`GameProfile`] for our client. This contains your username,
    /// UUID, and skin data.
    ///
    /// These values are set by the server upon login, which means they might
    /// not match up with your actual game profile. Also, note that the username
    /// and skin that gets displayed in-game will actually be the ones from
    /// the tab list, which you can get from [`Self::tab_list`].
    ///
    /// This as also available from the ECS as [`GameProfileComponent`].
    pub fn profile(&self) -> GameProfile {
        (*self.component::<GameProfileComponent>()).clone()
    }

    /// Returns the attribute values of our player, which can be used to
    /// determine things like our movement speed.
    pub fn attributes(&self) -> Attributes {
        self.component::<Attributes>()
    }

    /// A convenience function to get the Minecraft Uuid of a player by their
    /// username, if they're present in the tab list.
    ///
    /// You can chain this with [`Client::entity_by_uuid`] to get the ECS
    /// `Entity` for the player.
    pub fn player_uuid_by_username(&self, username: &str) -> Option<Uuid> {
        self.tab_list()
            .values()
            .find(|player| player.profile.name == username)
            .map(|player| player.profile.uuid)
    }

    /// Get an ECS `Entity` in the world by its Minecraft UUID, if it's within
    /// render distance.
    pub fn entity_by_uuid(&self, uuid: Uuid) -> Option<Entity> {
        self.map_resource::<EntityUuidIndex, _>(|entity_uuid_index| entity_uuid_index.get(&uuid))
    }

    /// Convert an ECS `Entity` to a [`MinecraftEntityId`].
    pub fn minecraft_entity_by_ecs_entity(&self, entity: Entity) -> Option<MinecraftEntityId> {
        self.query_self::<&EntityIdIndex, _>(|entity_id_index| {
            entity_id_index.get_by_ecs_entity(entity)
        })
    }
    /// Convert a [`MinecraftEntityId`] to an ECS `Entity`.
    pub fn ecs_entity_by_minecraft_entity(&self, entity: MinecraftEntityId) -> Option<Entity> {
        self.query_self::<&EntityIdIndex, _>(|entity_id_index| {
            entity_id_index.get_by_minecraft_entity(entity)
        })
    }

    /// Call the given function with the client's [`RegistryHolder`].
    ///
    /// The player's instance (aka world) will be locked during this time, which
    /// may result in a deadlock if you try to access the instance again while
    /// in the function.
    ///
    /// [`RegistryHolder`]: azalea_core::registry_holder::RegistryHolder
    pub fn with_registry_holder<R>(
        &self,
        f: impl FnOnce(&azalea_core::registry_holder::RegistryHolder) -> R,
    ) -> R {
        let instance = self.world();
        let registries = &instance.read().registries;
        f(registries)
    }

    /// Resolve the given registry to its name.
    ///
    /// This is necessary for data-driven registries like [`Enchantment`].
    ///
    /// [`Enchantment`]: azalea_registry::Enchantment
    pub fn resolve_registry_name(
        &self,
        registry: &impl ResolvableDataRegistry,
<<<<<<< HEAD
    ) -> Option<ResourceLocation> {
        self.with_registry_holder(|registries| registry.resolve_name(registries).cloned())
=======
    ) -> Option<Identifier> {
        self.with_registry_holder(|registries| registry.resolve_name(registries))
>>>>>>> 6930966a
    }
    /// Resolve the given registry to its name and data and call the given
    /// function with it.
    ///
    /// This is necessary for data-driven registries like [`Enchantment`].
    ///
    /// If you just want the value name, use [`Self::resolve_registry_name`]
    /// instead.
    ///
    /// [`Enchantment`]: azalea_registry::Enchantment
    pub fn with_resolved_registry<R: ResolvableDataRegistry, Ret>(
        &self,
<<<<<<< HEAD
        registry: R,
        f: impl FnOnce(&ResourceLocation, &R::DeserializesTo) -> Ret,
    ) -> Option<Ret> {
=======
        registry: impl ResolvableDataRegistry,
        f: impl FnOnce(&Identifier, &NbtCompound) -> R,
    ) -> Option<R> {
>>>>>>> 6930966a
        self.with_registry_holder(|registries| {
            registry
                .resolve(registries)
                .map(|(name, data)| f(name, data))
        })
    }
}

/// A bundle of components that's inserted right when we switch to the `login`
/// state and stay present on our clients until we disconnect.
///
/// For the components that are only present in the `game` state, see
/// [`JoinedClientBundle`].
#[derive(Bundle)]
pub struct LocalPlayerBundle {
    pub raw_connection: RawConnection,
    pub instance_holder: InstanceHolder,

    pub metadata: azalea_entity::metadata::PlayerMetadataBundle,
}

/// A bundle for the components that are present on a local player that is
/// currently in the `game` protocol state.
///
/// If you want to filter for this, use [`InGameState`].
#[derive(Bundle, Default)]
pub struct JoinedClientBundle {
    // note that InstanceHolder isn't here because it's set slightly before we fully join the world
    pub physics_state: PhysicsState,
    pub inventory: Inventory,
    pub tab_list: TabList,
    pub block_state_prediction_handler: BlockStatePredictionHandler,
    pub queued_server_block_updates: QueuedServerBlockUpdates,
    pub last_sent_direction: LastSentLookDirection,
    pub abilities: PlayerAbilities,
    pub permission_level: PermissionLevel,
    pub chunk_batch_info: ChunkBatchInfo,
    pub hunger: Hunger,

    pub entity_id_index: EntityIdIndex,

    pub mining: mining::MineBundle,
    pub attack: attack::AttackBundle,

    pub in_game_state: InGameState,
}

/// A marker component for local players that are currently in the
/// `game` state.
#[derive(Component, Clone, Debug, Default)]
pub struct InGameState;
/// A marker component for local players that are currently in the
/// `configuration` state.
#[derive(Component, Clone, Debug, Default)]
pub struct InConfigState;

pub struct AzaleaPlugin;
impl Plugin for AzaleaPlugin {
    fn build(&self, app: &mut App) {
        app.add_systems(
            Update,
            (
                // add GameProfileComponent when we get an AddPlayerEvent
                retroactively_add_game_profile_component
                    .after(EntityUpdateSystems::Index)
                    .after(crate::join::handle_start_join_server_event),
            ),
        )
        .init_resource::<InstanceContainer>()
        .init_resource::<TabList>();
    }
}

/// Create the ECS world, and return a function that begins running systems.
/// This exists to allow you to make last-millisecond updates to the world
/// before any systems start running.
///
/// You can create your app with `App::new()`, but don't forget to add
/// [`DefaultPlugins`].
#[doc(hidden)]
pub fn start_ecs_runner(
    app: &mut SubApp,
) -> (Arc<Mutex<World>>, impl FnOnce(), oneshot::Receiver<AppExit>) {
    // this block is based on Bevy's default runner:
    // https://github.com/bevyengine/bevy/blob/390877cdae7a17095a75c8f9f1b4241fe5047e83/crates/bevy_app/src/schedule_runner.rs#L77-L85
    if app.plugins_state() != PluginsState::Cleaned {
        // Wait for plugins to load
        if app.plugins_state() == PluginsState::Adding {
            info!("Waiting for plugins to load ...");
            while app.plugins_state() == PluginsState::Adding {
                thread::yield_now();
            }
        }
        // Finish adding plugins and cleanup
        app.finish();
        app.cleanup();
    }

    // all resources should have been added by now so we can take the ecs from the
    // app
    let ecs = Arc::new(Mutex::new(mem::take(app.world_mut())));

    let ecs_clone = ecs.clone();
    let outer_schedule_label = *app.update_schedule.as_ref().unwrap();

    let (appexit_tx, appexit_rx) = oneshot::channel();
    let start_running_systems = move || {
        tokio::spawn(async move {
            let appexit = run_schedule_loop(ecs_clone, outer_schedule_label).await;
            appexit_tx.send(appexit)
        });
    };

    (ecs, start_running_systems, appexit_rx)
}

/// Runs the `Update` schedule 60 times per second and the `GameTick` schedule
/// 20 times per second.
///
/// Exits when we receive an `AppExit` event.
async fn run_schedule_loop(
    ecs: Arc<Mutex<World>>,
    outer_schedule_label: InternedScheduleLabel,
) -> AppExit {
    let mut last_update: Option<Instant> = None;
    let mut last_tick: Option<Instant> = None;

    // azalea runs the Update schedule at most 60 times per second to simulate
    // framerate. unlike vanilla though, we also only handle packets during Updates
    // due to everything running in ecs systems.
    const UPDATE_DURATION_TARGET: Duration = Duration::from_micros(1_000_000 / 60);
    // minecraft runs at 20 tps
    const GAME_TICK_DURATION_TARGET: Duration = Duration::from_micros(1_000_000 / 20);

    loop {
        // sleep until the next update if necessary
        let now = Instant::now();
        if let Some(last_update) = last_update {
            let elapsed = now.duration_since(last_update);
            if elapsed < UPDATE_DURATION_TARGET {
                time::sleep(UPDATE_DURATION_TARGET - elapsed).await;
            }
        }
        last_update = Some(now);

        let mut ecs = ecs.lock();

        // if last tick is None or more than 50ms ago, run the GameTick schedule
        ecs.run_schedule(outer_schedule_label);
        if last_tick
            .map(|last_tick| last_tick.elapsed() > GAME_TICK_DURATION_TARGET)
            .unwrap_or(true)
        {
            if let Some(last_tick) = &mut last_tick {
                *last_tick += GAME_TICK_DURATION_TARGET;

                // if we're more than 10 ticks behind, set last_tick to now.
                // vanilla doesn't do it in exactly the same way but it shouldn't really matter
                if (now - *last_tick) > GAME_TICK_DURATION_TARGET * 10 {
                    warn!(
                        "GameTick is more than 10 ticks behind, skipping ticks so we don't have to burst too much"
                    );
                    *last_tick = now;
                }
            } else {
                last_tick = Some(now);
            }
            ecs.run_schedule(GameTick);
        }

        ecs.clear_trackers();
        if let Some(exit) = should_exit(&mut ecs) {
            // it's possible for references to the World to stay around, so we clear the ecs
            ecs.clear_all();
            // ^ note that this also forcefully disconnects all of our bots without sending
            // a disconnect packet (which is fine because we want to disconnect immediately)

            return exit;
        }
    }
}

/// Checks whether the [`AppExit`] event was sent, and if so returns it.
///
/// This is based on Bevy's `should_exit` function: https://github.com/bevyengine/bevy/blob/b9fd7680e78c4073dfc90fcfdc0867534d92abe0/crates/bevy_app/src/app.rs#L1292
fn should_exit(ecs: &mut World) -> Option<AppExit> {
    let mut reader = MessageCursor::default();

    let events = ecs.get_resource::<Messages<AppExit>>()?;
    let mut events = reader.read(events);

    if events.len() != 0 {
        return Some(
            events
                .find(|exit| exit.is_error())
                .cloned()
                .unwrap_or(AppExit::Success),
        );
    }

    None
}

pub struct AmbiguityLoggerPlugin;
impl Plugin for AmbiguityLoggerPlugin {
    fn build(&self, app: &mut App) {
        app.edit_schedule(Update, |schedule| {
            schedule.set_build_settings(ScheduleBuildSettings {
                ambiguity_detection: LogLevel::Warn,
                ..Default::default()
            });
        });
        app.edit_schedule(GameTick, |schedule| {
            schedule.set_build_settings(ScheduleBuildSettings {
                ambiguity_detection: LogLevel::Warn,
                ..Default::default()
            });
        });
    }
}<|MERGE_RESOLUTION|>--- conflicted
+++ resolved
@@ -491,13 +491,8 @@
     pub fn resolve_registry_name(
         &self,
         registry: &impl ResolvableDataRegistry,
-<<<<<<< HEAD
-    ) -> Option<ResourceLocation> {
+    ) -> Option<Identifier> {
         self.with_registry_holder(|registries| registry.resolve_name(registries).cloned())
-=======
-    ) -> Option<Identifier> {
-        self.with_registry_holder(|registries| registry.resolve_name(registries))
->>>>>>> 6930966a
     }
     /// Resolve the given registry to its name and data and call the given
     /// function with it.
@@ -510,15 +505,9 @@
     /// [`Enchantment`]: azalea_registry::Enchantment
     pub fn with_resolved_registry<R: ResolvableDataRegistry, Ret>(
         &self,
-<<<<<<< HEAD
         registry: R,
-        f: impl FnOnce(&ResourceLocation, &R::DeserializesTo) -> Ret,
+        f: impl FnOnce(&Identifier, &R::DeserializesTo) -> Ret,
     ) -> Option<Ret> {
-=======
-        registry: impl ResolvableDataRegistry,
-        f: impl FnOnce(&Identifier, &NbtCompound) -> R,
-    ) -> Option<R> {
->>>>>>> 6930966a
         self.with_registry_holder(|registries| {
             registry
                 .resolve(registries)
