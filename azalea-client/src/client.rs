--- conflicted
+++ resolved
@@ -231,20 +231,12 @@
         ecs.entity_mut(entity).insert(JoinedClientBundle {
             local_player,
             packet_receiver,
-<<<<<<< HEAD
-            GameProfileComponent(game_profile),
-            PhysicsState::default(),
-            Local,
-            LocalPlayerEvents(tx),
-            InventoryComponent::default(),
-        ));
-=======
             game_profile: GameProfileComponent(game_profile),
             physics_state: PhysicsState::default(),
             local_player_events: LocalPlayerEvents(tx),
+            inventory: InventoryComponent::default(),
             _local: Local,
         });
->>>>>>> d88ca2d8
 
         Ok((client, rx))
     }
@@ -491,6 +483,7 @@
     pub game_profile: GameProfileComponent,
     pub physics_state: PhysicsState,
     pub local_player_events: LocalPlayerEvents,
+    pub inventory: InventoryComponent,
     pub _local: Local,
 }
 
@@ -621,11 +614,8 @@
             .add(PhysicsPlugin)
             .add(EventPlugin)
             .add(TaskPoolPlugin::default())
-<<<<<<< HEAD
             .add(InventoryPlugin)
-=======
             .add(ChatPlugin)
             .add(DisconnectPlugin)
->>>>>>> d88ca2d8
     }
 }