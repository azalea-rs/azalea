--- conflicted
+++ resolved
@@ -219,10 +219,6 @@
         proxy: Option<Proxy>,
         run_schedule_sender: mpsc::UnboundedSender<()>,
     ) -> Result<(Self, mpsc::UnboundedReceiver<Event>), JoinError> {
-<<<<<<< HEAD
-        let conn = Connection::new(resolved_address, proxy).await?;
-        let (mut conn, game_profile) = Self::handshake(conn, account, address).await?;
-=======
         // check if an entity with our uuid already exists in the ecs and if so then
         // just use that
         let entity = {
@@ -248,10 +244,9 @@
             entity
         };
 
-        let conn = Connection::new(resolved_address).await?;
+        let conn = Connection::new(resolved_address, proxy).await?;
         let (mut conn, game_profile) =
             Self::handshake(ecs_lock.clone(), entity, conn, account, address).await?;
->>>>>>> 13e6421c
 
         {
             // quickly send the brand here
