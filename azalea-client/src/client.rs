--- conflicted
+++ resolved
@@ -7,13 +7,8 @@
     interact::{CurrentSequenceNumber, InteractPlugin},
     inventory::{InventoryComponent, InventoryPlugin},
     local_player::{
-<<<<<<< HEAD
-        death_event, handle_send_packet_event, update_in_loaded_chunk, GameProfileComponent,
-        Hunger, InstanceHolder, PermissionLevel, PlayerAbilities, SendPacketEvent, TabList,
-=======
-        death_event, handle_send_packet_event, GameProfileComponent, Hunger, LocalPlayer,
-        SendPacketEvent,
->>>>>>> 9fa6957f
+        death_event, handle_send_packet_event, GameProfileComponent, Hunger, InstanceHolder,
+        PermissionLevel, PlayerAbilities, SendPacketEvent, TabList,
     },
     mining::{self, MinePlugin},
     movement::{LastSentLookDirection, PhysicsState, PlayerMovePlugin},
