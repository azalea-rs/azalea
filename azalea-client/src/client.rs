use std::{
    collections::HashMap,
    fmt::Debug,
    mem,
    net::SocketAddr,
    sync::Arc,
    thread,
    time::{Duration, Instant},
};

use azalea_auth::game_profile::GameProfile;
use azalea_core::{
<<<<<<< HEAD
    data_registry::ResolvableDataRegistry, position::Vec3, resource_location::Identifier,
    tick::GameTick,
=======
    data_registry::ResolvableDataRegistry, identifier::Identifier, position::Vec3, tick::GameTick,
>>>>>>> 5ef9ab93
};
use azalea_entity::{
    EntityUpdateSystems, PlayerAbilities, Position,
    dimensions::EntityDimensions,
    indexing::{EntityIdIndex, EntityUuidIndex},
    metadata::Health,
};
use azalea_physics::local_player::PhysicsState;
use azalea_protocol::{
    ServerAddress,
    connect::Proxy,
    packets::{Packet, game::ServerboundGamePacket},
    resolver,
};
use azalea_world::{Instance, InstanceContainer, InstanceName, MinecraftEntityId, PartialInstance};
use bevy_app::{App, AppExit, Plugin, PluginsState, SubApp, Update};
use bevy_ecs::{
    message::MessageCursor,
    prelude::*,
    schedule::{InternedScheduleLabel, LogLevel, ScheduleBuildSettings},
};
use parking_lot::{Mutex, RwLock};
use simdnbt::owned::NbtCompound;
use thiserror::Error;
use tokio::{
    sync::{
        mpsc::{self},
        oneshot,
    },
    time,
};
use tracing::{info, warn};
use uuid::Uuid;

use crate::{
    Account, DefaultPlugins,
    attack::{self},
    block_update::QueuedServerBlockUpdates,
    chunks::ChunkBatchInfo,
    connection::RawConnection,
    disconnect::DisconnectEvent,
    events::Event,
    interact::BlockStatePredictionHandler,
    inventory::Inventory,
    join::{ConnectOpts, StartJoinServerEvent},
    local_player::{Hunger, InstanceHolder, PermissionLevel, TabList},
    mining::{self},
    movement::LastSentLookDirection,
    packet::game::SendGamePacketEvent,
    player::{GameProfileComponent, PlayerInfo, retroactively_add_game_profile_component},
};

/// A Minecraft client instance that can interact with the world.
///
/// To make a new client, use either [`azalea::ClientBuilder`] or
/// [`Client::join`].
///
/// Note that `Client` is inaccessible from systems (i.e. plugins), but you can
/// achieve everything that client can do with ECS events.
///
/// [`azalea::ClientBuilder`]: https://docs.rs/azalea/latest/azalea/struct.ClientBuilder.html
#[derive(Clone)]
pub struct Client {
    /// The entity for this client in the ECS.
    pub entity: Entity,

    /// A mutually exclusive reference to the entity component system (ECS).
    ///
    /// You probably don't need to access this directly. Note that if you're
    /// using a shared world (i.e. a swarm), the ECS will contain all entities
    /// in all instances/dimensions.
    pub ecs: Arc<Mutex<World>>,
}

/// An error that happened while joining the server.
#[derive(Error, Debug)]
pub enum JoinError {
    #[error("{0}")]
    Resolver(#[from] resolver::ResolverError),
    #[error("The given address could not be parsed into a ServerAddress")]
    InvalidAddress,
}

pub struct StartClientOpts {
    pub ecs_lock: Arc<Mutex<World>>,
    pub account: Account,
    pub connect_opts: ConnectOpts,
    pub event_sender: Option<mpsc::UnboundedSender<Event>>,
}

impl StartClientOpts {
    pub fn new(
        account: Account,
        address: ServerAddress,
        resolved_address: SocketAddr,
        event_sender: Option<mpsc::UnboundedSender<Event>>,
    ) -> StartClientOpts {
        let mut app = App::new();
        app.add_plugins(DefaultPlugins);

        // appexit_rx is unused here since the user should be able to handle it
        // themselves if they're using StartClientOpts::new
        let (ecs_lock, start_running_systems, _appexit_rx) = start_ecs_runner(app.main_mut());
        start_running_systems();

        Self {
            ecs_lock,
            account,
            connect_opts: ConnectOpts {
                address,
                resolved_address,
                proxy: None,
            },
            event_sender,
        }
    }

    pub fn proxy(mut self, proxy: Proxy) -> Self {
        self.connect_opts.proxy = Some(proxy);
        self
    }
}

impl Client {
    /// Create a new client from the given [`GameProfile`], ECS Entity, ECS
    /// World, and schedule runner function.
    /// You should only use this if you want to change these fields from the
    /// defaults, otherwise use [`Client::join`].
    pub fn new(entity: Entity, ecs: Arc<Mutex<World>>) -> Self {
        Self {
            // default our id to 0, it'll be set later
            entity,

            ecs,
        }
    }

    /// Connect to a Minecraft server.
    ///
    /// To change the render distance and other settings, use
    /// [`Client::set_client_information`]. To watch for events like packets
    /// sent by the server, use the `rx` variable this function returns.
    ///
    /// # Examples
    ///
    /// ```rust,no_run
    /// use azalea_client::{Account, Client};
    ///
    /// #[tokio::main(flavor = "current_thread")]
    /// async fn main() -> Result<(), Box<dyn std::error::Error>> {
    ///     let account = Account::offline("bot");
    ///     let (client, rx) = Client::join(account, "localhost").await?;
    ///     client.chat("Hello, world!");
    ///     client.disconnect();
    ///     Ok(())
    /// }
    /// ```
    pub async fn join(
        account: Account,
        address: impl TryInto<ServerAddress>,
    ) -> Result<(Self, mpsc::UnboundedReceiver<Event>), JoinError> {
        let address: ServerAddress = address.try_into().map_err(|_| JoinError::InvalidAddress)?;
        let resolved_address = resolver::resolve_address(&address).await?;
        let (tx, rx) = mpsc::unbounded_channel();

        let client = Self::start_client(StartClientOpts::new(
            account,
            address,
            resolved_address,
            Some(tx),
        ))
        .await;
        Ok((client, rx))
    }

    pub async fn join_with_proxy(
        account: Account,
        address: impl TryInto<ServerAddress>,
        proxy: Proxy,
    ) -> Result<(Self, mpsc::UnboundedReceiver<Event>), JoinError> {
        let address: ServerAddress = address.try_into().map_err(|_| JoinError::InvalidAddress)?;
        let resolved_address = resolver::resolve_address(&address).await?;
        let (tx, rx) = mpsc::unbounded_channel();

        let client = Self::start_client(
            StartClientOpts::new(account, address, resolved_address, Some(tx)).proxy(proxy),
        )
        .await;
        Ok((client, rx))
    }

    /// Create a [`Client`] when you already have the ECS made with
    /// [`start_ecs_runner`]. You'd usually want to use [`Self::join`] instead.
    pub async fn start_client(
        StartClientOpts {
            ecs_lock,
            account,
            connect_opts,
            event_sender,
        }: StartClientOpts,
    ) -> Self {
        // send a StartJoinServerEvent

        let (start_join_callback_tx, mut start_join_callback_rx) =
            mpsc::unbounded_channel::<Entity>();

        ecs_lock.lock().write_message(StartJoinServerEvent {
            account,
            connect_opts,
            event_sender,
            start_join_callback_tx: Some(start_join_callback_tx),
        });

        let entity = start_join_callback_rx.recv().await.expect(
            "start_join_callback should not be dropped before sending a message, this is a bug in Azalea",
        );

        Client::new(entity, ecs_lock)
    }

    /// Write a packet directly to the server.
    pub fn write_packet(&self, packet: impl Packet<ServerboundGamePacket>) {
        let packet = packet.into_variant();
        self.ecs
            .lock()
            .commands()
            .trigger(SendGamePacketEvent::new(self.entity, packet));
    }

    /// Disconnect this client from the server by ending all tasks.
    ///
    /// The OwnedReadHalf for the TCP connection is in one of the tasks, so it
    /// automatically closes the connection when that's dropped.
    pub fn disconnect(&self) {
        self.ecs.lock().write_message(DisconnectEvent {
            entity: self.entity,
            reason: None,
        });
    }

    pub fn with_raw_connection<R>(&self, f: impl FnOnce(&RawConnection) -> R) -> R {
        self.query_self::<&RawConnection, _>(f)
    }
    pub fn with_raw_connection_mut<R>(&self, f: impl FnOnce(Mut<'_, RawConnection>) -> R) -> R {
        self.query_self::<&mut RawConnection, _>(f)
    }

    /// Get a component from this client. This will clone the component and
    /// return it.
    ///
    ///
    /// If the component can't be cloned, try [`Self::query_self`] instead.
    /// If it isn't guaranteed to be present, you can use
    /// [`Self::get_component`] or [`Self::query_self`].
    ///
    ///
    /// You may also use [`Self::ecs`] directly if you need more control over
    /// when the ECS is locked.
    ///
    /// # Panics
    ///
    /// This will panic if the component doesn't exist on the client.
    ///
    /// # Examples
    ///
    /// ```
    /// # use azalea_world::InstanceName;
    /// # fn example(client: &azalea_client::Client) {
    /// let world_name = client.component::<InstanceName>();
    /// # }
    pub fn component<T: Component + Clone>(&self) -> T {
        self.query_self::<&T, _>(|t| t.clone())
    }

    /// Get a component from this client, or `None` if it doesn't exist.
    ///
    /// If the component can't be cloned, consider using [`Self::query_self`]
    /// with `Option<&T>` instead.
    ///
    /// You may also have to use [`Self::query_self`] directly.
    pub fn get_component<T: Component + Clone>(&self) -> Option<T> {
        self.query_self::<Option<&T>, _>(|t| t.cloned())
    }

    /// Get a resource from the ECS. This will clone the resource and return it.
    pub fn resource<T: Resource + Clone>(&self) -> T {
        self.ecs.lock().resource::<T>().clone()
    }

    /// Get a required ECS resource and call the given function with it.
    pub fn map_resource<T: Resource, R>(&self, f: impl FnOnce(&T) -> R) -> R {
        let ecs = self.ecs.lock();
        let value = ecs.resource::<T>();
        f(value)
    }

    /// Get an optional ECS resource and call the given function with it.
    pub fn map_get_resource<T: Resource, R>(&self, f: impl FnOnce(Option<&T>) -> R) -> R {
        let ecs = self.ecs.lock();
        let value = ecs.get_resource::<T>();
        f(value)
    }

    /// Get an `RwLock` with a reference to our (potentially shared) world.
    ///
    /// This gets the [`Instance`] from the client's [`InstanceHolder`]
    /// component. If it's a normal client, then it'll be the same as the
    /// world the client has loaded. If the client is using a shared world,
    /// then the shared world will be a superset of the client's world.
    pub fn world(&self) -> Arc<RwLock<Instance>> {
        let instance_holder = self.component::<InstanceHolder>();
        instance_holder.instance.clone()
    }

    /// Get an `RwLock` with a reference to the world that this client has
    /// loaded.
    ///
    /// ```
    /// # use azalea_core::position::ChunkPos;
    /// # fn example(client: &azalea_client::Client) {
    /// let world = client.partial_world();
    /// let is_0_0_loaded = world.read().chunks.limited_get(&ChunkPos::new(0, 0)).is_some();
    /// # }
    pub fn partial_world(&self) -> Arc<RwLock<PartialInstance>> {
        let instance_holder = self.component::<InstanceHolder>();
        instance_holder.partial_instance.clone()
    }

    /// Returns whether we have a received the login packet yet.
    pub fn logged_in(&self) -> bool {
        // the login packet tells us the world name
        self.query_self::<Option<&InstanceName>, _>(|ins| ins.is_some())
    }
}

impl Client {
    /// Get the position of this client.
    ///
    /// This is a shortcut for `Vec3::from(&bot.component::<Position>())`.
    ///
    /// Note that this value is given a default of [`Vec3::ZERO`] when it
    /// receives the login packet, its true position may be set ticks
    /// later.
    pub fn position(&self) -> Vec3 {
        Vec3::from(
            &self
                .get_component::<Position>()
                .expect("the client's position hasn't been initialized yet"),
        )
    }

    /// Get the bounding box dimensions for our client, which contains our
    /// width, height, and eye height.
    ///
    /// This is a shortcut for
    /// `self.component::<EntityDimensions>()`.
    pub fn dimensions(&self) -> EntityDimensions {
        self.component::<EntityDimensions>()
    }

    /// Get the position of this client's eyes.
    ///
    /// This is a shortcut for
    /// `bot.position().up(bot.dimensions().eye_height)`.
    pub fn eye_position(&self) -> Vec3 {
        self.query_self::<(&Position, &EntityDimensions), _>(|(pos, dim)| {
            pos.up(dim.eye_height as f64)
        })
    }

    /// Get the health of this client.
    ///
    /// This is a shortcut for `*bot.component::<Health>()`.
    pub fn health(&self) -> f32 {
        *self.component::<Health>()
    }

    /// Get the hunger level of this client, which includes both food and
    /// saturation.
    ///
    /// This is a shortcut for `self.component::<Hunger>().to_owned()`.
    pub fn hunger(&self) -> Hunger {
        self.component::<Hunger>().to_owned()
    }

    /// Get the username of this client.
    ///
    /// This is a shortcut for
    /// `bot.component::<GameProfileComponent>().name.to_owned()`.
    pub fn username(&self) -> String {
        self.profile().name.to_owned()
    }

    /// Get the Minecraft UUID of this client.
    ///
    /// This is a shortcut for `bot.component::<GameProfileComponent>().uuid`.
    pub fn uuid(&self) -> Uuid {
        self.profile().uuid
    }

    /// Get a map of player UUIDs to their information in the tab list.
    ///
    /// This is a shortcut for `*bot.component::<TabList>()`.
    pub fn tab_list(&self) -> HashMap<Uuid, PlayerInfo> {
        (*self.component::<TabList>()).clone()
    }

    /// Returns the [`GameProfile`] for our client. This contains your username,
    /// UUID, and skin data.
    ///
    /// These values are set by the server upon login, which means they might
    /// not match up with your actual game profile. Also, note that the username
    /// and skin that gets displayed in-game will actually be the ones from
    /// the tab list, which you can get from [`Self::tab_list`].
    ///
    /// This as also available from the ECS as [`GameProfileComponent`].
    pub fn profile(&self) -> GameProfile {
        (*self.component::<GameProfileComponent>()).clone()
    }

    /// A convenience function to get the Minecraft Uuid of a player by their
    /// username, if they're present in the tab list.
    ///
    /// You can chain this with [`Client::entity_by_uuid`] to get the ECS
    /// `Entity` for the player.
    pub fn player_uuid_by_username(&self, username: &str) -> Option<Uuid> {
        self.tab_list()
            .values()
            .find(|player| player.profile.name == username)
            .map(|player| player.profile.uuid)
    }

    /// Get an ECS `Entity` in the world by its Minecraft UUID, if it's within
    /// render distance.
    pub fn entity_by_uuid(&self, uuid: Uuid) -> Option<Entity> {
        self.map_resource::<EntityUuidIndex, _>(|entity_uuid_index| entity_uuid_index.get(&uuid))
    }

    /// Convert an ECS `Entity` to a [`MinecraftEntityId`].
    pub fn minecraft_entity_by_ecs_entity(&self, entity: Entity) -> Option<MinecraftEntityId> {
        self.query_self::<&EntityIdIndex, _>(|entity_id_index| {
            entity_id_index.get_by_ecs_entity(entity)
        })
    }
    /// Convert a [`MinecraftEntityId`] to an ECS `Entity`.
    pub fn ecs_entity_by_minecraft_entity(&self, entity: MinecraftEntityId) -> Option<Entity> {
        self.query_self::<&EntityIdIndex, _>(|entity_id_index| {
            entity_id_index.get_by_minecraft_entity(entity)
        })
    }

    /// Call the given function with the client's [`RegistryHolder`].
    ///
    /// The player's instance (aka world) will be locked during this time, which
    /// may result in a deadlock if you try to access the instance again while
    /// in the function.
    ///
    /// [`RegistryHolder`]: azalea_core::registry_holder::RegistryHolder
    pub fn with_registry_holder<R>(
        &self,
        f: impl FnOnce(&azalea_core::registry_holder::RegistryHolder) -> R,
    ) -> R {
        let instance = self.world();
        let registries = &instance.read().registries;
        f(registries)
    }

    /// Resolve the given registry to its name.
    ///
    /// This is necessary for data-driven registries like [`Enchantment`].
    ///
    /// [`Enchantment`]: azalea_registry::Enchantment
    pub fn resolve_registry_name(
        &self,
        registry: &impl ResolvableDataRegistry,
    ) -> Option<Identifier> {
        self.with_registry_holder(|registries| registry.resolve_name(registries))
    }
    /// Resolve the given registry to its name and data and call the given
    /// function with it.
    ///
    /// This is necessary for data-driven registries like [`Enchantment`].
    ///
    /// If you just want the value name, use [`Self::resolve_registry_name`]
    /// instead.
    ///
    /// [`Enchantment`]: azalea_registry::Enchantment
    pub fn with_resolved_registry<R>(
        &self,
        registry: impl ResolvableDataRegistry,
        f: impl FnOnce(&Identifier, &NbtCompound) -> R,
    ) -> Option<R> {
        self.with_registry_holder(|registries| {
            registry
                .resolve(registries)
                .map(|(name, data)| f(name, data))
        })
    }
}

/// A bundle of components that's inserted right when we switch to the `login`
/// state and stay present on our clients until we disconnect.
///
/// For the components that are only present in the `game` state, see
/// [`JoinedClientBundle`].
#[derive(Bundle)]
pub struct LocalPlayerBundle {
    pub raw_connection: RawConnection,
    pub instance_holder: InstanceHolder,

    pub metadata: azalea_entity::metadata::PlayerMetadataBundle,
}

/// A bundle for the components that are present on a local player that is
/// currently in the `game` protocol state.
///
/// If you want to filter for this, use [`InGameState`].
#[derive(Bundle, Default)]
pub struct JoinedClientBundle {
    // note that InstanceHolder isn't here because it's set slightly before we fully join the world
    pub physics_state: PhysicsState,
    pub inventory: Inventory,
    pub tab_list: TabList,
    pub block_state_prediction_handler: BlockStatePredictionHandler,
    pub queued_server_block_updates: QueuedServerBlockUpdates,
    pub last_sent_direction: LastSentLookDirection,
    pub abilities: PlayerAbilities,
    pub permission_level: PermissionLevel,
    pub chunk_batch_info: ChunkBatchInfo,
    pub hunger: Hunger,

    pub entity_id_index: EntityIdIndex,

    pub mining: mining::MineBundle,
    pub attack: attack::AttackBundle,

    pub in_game_state: InGameState,
}

/// A marker component for local players that are currently in the
/// `game` state.
#[derive(Component, Clone, Debug, Default)]
pub struct InGameState;
/// A marker component for local players that are currently in the
/// `configuration` state.
#[derive(Component, Clone, Debug, Default)]
pub struct InConfigState;

pub struct AzaleaPlugin;
impl Plugin for AzaleaPlugin {
    fn build(&self, app: &mut App) {
        app.add_systems(
            Update,
            (
                // add GameProfileComponent when we get an AddPlayerEvent
                retroactively_add_game_profile_component
                    .after(EntityUpdateSystems::Index)
                    .after(crate::join::handle_start_join_server_event),
            ),
        )
        .init_resource::<InstanceContainer>()
        .init_resource::<TabList>();
    }
}

/// Create the ECS world, and return a function that begins running systems.
/// This exists to allow you to make last-millisecond updates to the world
/// before any systems start running.
///
/// You can create your app with `App::new()`, but don't forget to add
/// [`DefaultPlugins`].
#[doc(hidden)]
pub fn start_ecs_runner(
    app: &mut SubApp,
) -> (Arc<Mutex<World>>, impl FnOnce(), oneshot::Receiver<AppExit>) {
    // this block is based on Bevy's default runner:
    // https://github.com/bevyengine/bevy/blob/390877cdae7a17095a75c8f9f1b4241fe5047e83/crates/bevy_app/src/schedule_runner.rs#L77-L85
    if app.plugins_state() != PluginsState::Cleaned {
        // Wait for plugins to load
        if app.plugins_state() == PluginsState::Adding {
            info!("Waiting for plugins to load ...");
            while app.plugins_state() == PluginsState::Adding {
                thread::yield_now();
            }
        }
        // Finish adding plugins and cleanup
        app.finish();
        app.cleanup();
    }

    // all resources should have been added by now so we can take the ecs from the
    // app
    let ecs = Arc::new(Mutex::new(mem::take(app.world_mut())));

    let ecs_clone = ecs.clone();
    let outer_schedule_label = *app.update_schedule.as_ref().unwrap();

    let (appexit_tx, appexit_rx) = oneshot::channel();
    let start_running_systems = move || {
        tokio::spawn(async move {
            let appexit = run_schedule_loop(ecs_clone, outer_schedule_label).await;
            appexit_tx.send(appexit)
        });
    };

    (ecs, start_running_systems, appexit_rx)
}

/// Runs the `Update` schedule 60 times per second and the `GameTick` schedule
/// 20 times per second.
///
/// Exits when we receive an `AppExit` event.
async fn run_schedule_loop(
    ecs: Arc<Mutex<World>>,
    outer_schedule_label: InternedScheduleLabel,
) -> AppExit {
    let mut last_update: Option<Instant> = None;
    let mut last_tick: Option<Instant> = None;

    // azalea runs the Update schedule at most 60 times per second to simulate
    // framerate. unlike vanilla though, we also only handle packets during Updates
    // due to everything running in ecs systems.
    const UPDATE_DURATION_TARGET: Duration = Duration::from_micros(1_000_000 / 60);
    // minecraft runs at 20 tps
    const GAME_TICK_DURATION_TARGET: Duration = Duration::from_micros(1_000_000 / 20);

    loop {
        // sleep until the next update if necessary
        let now = Instant::now();
        if let Some(last_update) = last_update {
            let elapsed = now.duration_since(last_update);
            if elapsed < UPDATE_DURATION_TARGET {
                time::sleep(UPDATE_DURATION_TARGET - elapsed).await;
            }
        }
        last_update = Some(now);

        let mut ecs = ecs.lock();

        // if last tick is None or more than 50ms ago, run the GameTick schedule
        ecs.run_schedule(outer_schedule_label);
        if last_tick
            .map(|last_tick| last_tick.elapsed() > GAME_TICK_DURATION_TARGET)
            .unwrap_or(true)
        {
            if let Some(last_tick) = &mut last_tick {
                *last_tick += GAME_TICK_DURATION_TARGET;

                // if we're more than 10 ticks behind, set last_tick to now.
                // vanilla doesn't do it in exactly the same way but it shouldn't really matter
                if (now - *last_tick) > GAME_TICK_DURATION_TARGET * 10 {
                    warn!(
                        "GameTick is more than 10 ticks behind, skipping ticks so we don't have to burst too much"
                    );
                    *last_tick = now;
                }
            } else {
                last_tick = Some(now);
            }
            ecs.run_schedule(GameTick);
        }

        ecs.clear_trackers();
        if let Some(exit) = should_exit(&mut ecs) {
            // it's possible for references to the World to stay around, so we clear the ecs
            ecs.clear_all();
            // ^ note that this also forcefully disconnects all of our bots without sending
            // a disconnect packet (which is fine because we want to disconnect immediately)

            return exit;
        }
    }
}

/// Checks whether the [`AppExit`] event was sent, and if so returns it.
///
/// This is based on Bevy's `should_exit` function: https://github.com/bevyengine/bevy/blob/b9fd7680e78c4073dfc90fcfdc0867534d92abe0/crates/bevy_app/src/app.rs#L1292
fn should_exit(ecs: &mut World) -> Option<AppExit> {
    let mut reader = MessageCursor::default();

    let events = ecs.get_resource::<Messages<AppExit>>()?;
    let mut events = reader.read(events);

    if events.len() != 0 {
        return Some(
            events
                .find(|exit| exit.is_error())
                .cloned()
                .unwrap_or(AppExit::Success),
        );
    }

    None
}

pub struct AmbiguityLoggerPlugin;
impl Plugin for AmbiguityLoggerPlugin {
    fn build(&self, app: &mut App) {
        app.edit_schedule(Update, |schedule| {
            schedule.set_build_settings(ScheduleBuildSettings {
                ambiguity_detection: LogLevel::Warn,
                ..Default::default()
            });
        });
        app.edit_schedule(GameTick, |schedule| {
            schedule.set_build_settings(ScheduleBuildSettings {
                ambiguity_detection: LogLevel::Warn,
                ..Default::default()
            });
        });
    }
}<|MERGE_RESOLUTION|>--- conflicted
+++ resolved
@@ -10,12 +10,7 @@
 
 use azalea_auth::game_profile::GameProfile;
 use azalea_core::{
-<<<<<<< HEAD
-    data_registry::ResolvableDataRegistry, position::Vec3, resource_location::Identifier,
-    tick::GameTick,
-=======
     data_registry::ResolvableDataRegistry, identifier::Identifier, position::Vec3, tick::GameTick,
->>>>>>> 5ef9ab93
 };
 use azalea_entity::{
     EntityUpdateSystems, PlayerAbilities, Position,
