use crate::{movement::MoveDirection, Account, Player};
use azalea_auth::game_profile::GameProfile;
use azalea_chat::component::Component;
use azalea_core::{ChunkPos, ResourceLocation, Vec3};
use azalea_protocol::{
    connect::{Connection, ConnectionError, ReadConnection, WriteConnection},
    packets::{
        game::{
            clientbound_player_chat_packet::ClientboundPlayerChatPacket,
            clientbound_system_chat_packet::ClientboundSystemChatPacket,
            serverbound_accept_teleportation_packet::ServerboundAcceptTeleportationPacket,
            serverbound_custom_payload_packet::ServerboundCustomPayloadPacket,
            serverbound_keep_alive_packet::ServerboundKeepAlivePacket,
            serverbound_move_player_pos_rot_packet::ServerboundMovePlayerPosRotPacket,
            ClientboundGamePacket, ServerboundGamePacket,
        },
        handshake::client_intention_packet::ClientIntentionPacket,
        login::{
            serverbound_hello_packet::ServerboundHelloPacket,
            serverbound_key_packet::{NonceOrSaltSignature, ServerboundKeyPacket},
            ClientboundLoginPacket,
        },
        ConnectionProtocol, PROTOCOL_VERSION,
    },
    read::ReadPacketError,
    resolver, ServerAddress,
};
<<<<<<< HEAD
use azalea_world::entity::EntityData;
use azalea_world::Dimension;
use log::{debug, error, warn};
use std::{
    fmt::Debug,
    io::{self, Cursor},
    sync::{Arc, Mutex},
=======
use azalea_world::{
    entity::{EntityData, EntityMut, EntityRef},
    Dimension,
>>>>>>> ba4cfaaf
};
use log::{debug, error, warn};
use parking_lot::Mutex;
use std::{fmt::Debug, io, sync::Arc};
use thiserror::Error;
use tokio::{
    io::AsyncWriteExt,
    sync::mpsc::{self, UnboundedReceiver, UnboundedSender},
    task::JoinHandle,
    time::{self},
};

/// Events are sent before they're processed, so for example game ticks happen
/// at the beginning of a tick before anything has happened.
#[derive(Debug, Clone)]
pub enum Event {
    Login,
    Chat(ChatPacket),
    /// A game tick, happens 20 times per second.
    Tick,
    Packet(Box<ClientboundGamePacket>),
}

#[derive(Debug, Clone)]
pub enum ChatPacket {
    System(ClientboundSystemChatPacket),
    Player(Box<ClientboundPlayerChatPacket>),
}

impl ChatPacket {
    pub fn message(&self) -> Component {
        match self {
            ChatPacket::System(p) => p.content.clone(),
            ChatPacket::Player(p) => p.message.message(false),
        }
    }
}

/// A player that you can control that is currently in a Minecraft server.
#[derive(Clone)]
pub struct Client {
    game_profile: GameProfile,
    pub read_conn: Arc<tokio::sync::Mutex<ReadConnection<ClientboundGamePacket>>>,
    pub write_conn: Arc<tokio::sync::Mutex<WriteConnection<ServerboundGamePacket>>>,
    pub player: Arc<Mutex<Player>>,
    pub dimension: Arc<Mutex<Dimension>>,
    pub physics_state: Arc<Mutex<PhysicsState>>,
    tasks: Arc<Mutex<Vec<JoinHandle<()>>>>,
}

#[derive(Default)]
pub struct PhysicsState {
    /// Minecraft only sends a movement packet either after 20 ticks or if the player moved enough. This is that tick counter.
    pub position_remainder: u32,

    pub move_direction: MoveDirection,
    pub forward_impulse: f32,
    pub left_impulse: f32,

    /// Whether we will jump next tick. This is purely to help with bots,
    /// realistic clients should change the `jumping` field in the player entity.
    ///
    /// TODO: have a convenient way to change the `jumping` field in the player entity.
    pub jumping_once: bool,
}

/// Whether we should ignore errors when decoding packets.
const IGNORE_ERRORS: bool = !cfg!(debug_assertions);

#[derive(Error, Debug)]
pub enum JoinError {
    #[error("{0}")]
    Resolver(#[from] resolver::ResolverError),
    #[error("{0}")]
    Connection(#[from] ConnectionError),
    #[error("{0}")]
    ReadPacket(#[from] azalea_protocol::read::ReadPacketError),
    #[error("{0}")]
    Io(#[from] io::Error),
}

#[derive(Error, Debug)]
pub enum HandleError {
    #[error("{0}")]
    Poison(String),
    #[error("{0}")]
    Io(#[from] io::Error),
    #[error(transparent)]
    Other(#[from] anyhow::Error),
}

impl Client {
    /// Connect to a Minecraft server with an account.
    pub async fn join(
        account: &Account,
        address: &ServerAddress,
    ) -> Result<(Self, UnboundedReceiver<Event>), JoinError> {
        let resolved_address = resolver::resolve_address(address).await?;

        let mut conn = Connection::new(&resolved_address).await?;

        // handshake
        conn.write(
            ClientIntentionPacket {
                protocol_version: PROTOCOL_VERSION,
                hostname: address.host.clone(),
                port: address.port,
                intention: ConnectionProtocol::Login,
            }
            .get(),
        )
        .await?;
        let mut conn = conn.login();

        // login
        conn.write(
            ServerboundHelloPacket {
                username: account.username.clone(),
                public_key: None,
                profile_id: None,
            }
            .get(),
        )
        .await?;

        let (conn, game_profile) = loop {
            let packet_result = conn.read().await;
            match packet_result {
                Ok(packet) => match packet {
                    ClientboundLoginPacket::Hello(p) => {
                        debug!("Got encryption request");
                        let e = azalea_crypto::encrypt(&p.public_key, &p.nonce).unwrap();

                        // TODO: authenticate with the server here (authenticateServer)

                        conn.write(
                            ServerboundKeyPacket {
                                nonce_or_salt_signature: NonceOrSaltSignature::Nonce(
                                    e.encrypted_nonce,
                                ),
                                key_bytes: e.encrypted_public_key,
                            }
                            .get(),
                        )
                        .await?;
                        conn.set_encryption_key(e.secret_key);
                    }
                    ClientboundLoginPacket::LoginCompression(p) => {
                        debug!("Got compression request {:?}", p.compression_threshold);
                        conn.set_compression_threshold(p.compression_threshold);
                    }
                    ClientboundLoginPacket::GameProfile(p) => {
                        debug!("Got profile {:?}", p.game_profile);
                        break (conn.game(), p.game_profile);
                    }
                    ClientboundLoginPacket::LoginDisconnect(p) => {
                        debug!("Got disconnect {:?}", p);
                    }
                    ClientboundLoginPacket::CustomQuery(p) => {
                        debug!("Got custom query {:?}", p);
                    }
                },
                Err(e) => {
                    panic!("Error: {:?}", e);
                }
            }
        };

        let (read_conn, write_conn) = conn.into_split();

        let read_conn = Arc::new(tokio::sync::Mutex::new(read_conn));
        let write_conn = Arc::new(tokio::sync::Mutex::new(write_conn));

        let (tx, rx) = mpsc::unbounded_channel();

        // we got the GameConnection, so the server is now connected :)
        let client = Client {
            game_profile,
            read_conn,
            write_conn,
            player: Arc::new(Mutex::new(Player::default())),
            dimension: Arc::new(Mutex::new(Dimension::default())),
            physics_state: Arc::new(Mutex::new(PhysicsState::default())),
            tasks: Arc::new(Mutex::new(Vec::new())),
        };

        // just start up the game loop and we're ready!

        // if you get an error right here that means you're doing something with locks wrong
        // read the error to see where the issue is
        // you might be able to just drop the lock or put it in its own scope to fix
        {
            let mut tasks = client.tasks.lock();
            tasks.push(tokio::spawn(Self::protocol_loop(
                client.clone(),
                tx.clone(),
            )));
            tasks.push(tokio::spawn(Self::game_tick_loop(client.clone(), tx)));
        }

        Ok((client, rx))
    }

    /// Write a packet directly to the server.
    pub async fn write_packet(&self, packet: ServerboundGamePacket) -> Result<(), std::io::Error> {
        self.write_conn.lock().await.write(packet).await
    }

    /// Disconnect from the server, ending all tasks.
    pub async fn shutdown(self) -> Result<(), std::io::Error> {
        self.write_conn.lock().await.write_stream.shutdown().await?;
        let tasks = self.tasks.lock();
        for task in tasks.iter() {
            task.abort();
        }
        Ok(())
    }

    async fn protocol_loop(client: Client, tx: UnboundedSender<Event>) {
        loop {
            let r = client.read_conn.lock().await.read().await;
            match r {
                Ok(packet) => match Self::handle(&packet, &client, &tx).await {
                    Ok(_) => {}
                    Err(e) => {
                        error!("Error handling packet: {}", e);
                        if IGNORE_ERRORS {
                            continue;
                        } else {
                            panic!("Error handling packet: {}", e);
                        }
                    }
                },
                Err(e) => {
                    if IGNORE_ERRORS {
                        warn!("{}", e);
                        match e {
                            ReadPacketError::FrameSplitter { .. } => panic!("Error: {:?}", e),
                            _ => continue,
                        }
                    } else {
                        panic!("{}", e);
                    }
                }
            };
        }
    }

    async fn handle(
        packet: &ClientboundGamePacket,
        client: &Client,
        tx: &UnboundedSender<Event>,
    ) -> Result<(), HandleError> {
        tx.send(Event::Packet(Box::new(packet.clone()))).unwrap();
        match packet {
            ClientboundGamePacket::Login(p) => {
                debug!("Got login packet {:?}", p);

                {
                    // // write p into login.txt
                    // std::io::Write::write_all(
                    //     &mut std::fs::File::create("login.txt").unwrap(),
                    //     format!("{:#?}", p).as_bytes(),
                    // )
                    // .unwrap();

                    // TODO: have registry_holder be a struct because this sucks rn
                    // best way would be to add serde support to azalea-nbt

                    let registry_holder = p
                        .registry_holder
                        .as_compound()
                        .expect("Registry holder is not a compound")
                        .get("")
                        .expect("No \"\" tag")
                        .as_compound()
                        .expect("\"\" tag is not a compound");
                    let dimension_types = registry_holder
                        .get("minecraft:dimension_type")
                        .expect("No dimension_type tag")
                        .as_compound()
                        .expect("dimension_type is not a compound")
                        .get("value")
                        .expect("No dimension_type value")
                        .as_list()
                        .expect("dimension_type value is not a list");
                    let dimension_type = dimension_types
                        .iter()
                        .find(|t| {
                            t.as_compound()
                                .expect("dimension_type value is not a compound")
                                .get("name")
                                .expect("No name tag")
                                .as_string()
                                .expect("name is not a string")
                                == p.dimension_type.to_string()
                        })
                        .unwrap_or_else(|| {
                            panic!("No dimension_type with name {}", p.dimension_type)
                        })
                        .as_compound()
                        .unwrap()
                        .get("element")
                        .expect("No element tag")
                        .as_compound()
                        .expect("element is not a compound");
                    let height = (*dimension_type
                        .get("height")
                        .expect("No height tag")
                        .as_int()
                        .expect("height tag is not an int"))
                    .try_into()
                    .expect("height is not a u32");
                    let min_y = *dimension_type
                        .get("min_y")
                        .expect("No min_y tag")
                        .as_int()
                        .expect("min_y tag is not an int");

                    let mut dimension_lock = client.dimension.lock();
                    // the 16 here is our render distance
                    // i'll make this an actual setting later
                    *dimension_lock = Dimension::new(16, height, min_y);

                    let entity = EntityData::new(client.game_profile.uuid, Vec3::default());
                    dimension_lock.add_entity(p.player_id, entity);

                    let mut player_lock = client.player.lock();

                    player_lock.set_entity_id(p.player_id);
                }

                client
                    .write_packet(
                        ServerboundCustomPayloadPacket {
                            identifier: ResourceLocation::new("brand").unwrap(),
                            // they don't have to know :)
                            data: "vanilla".into(),
                        }
                        .get(),
                    )
                    .await?;

                tx.send(Event::Login).unwrap();
            }
            ClientboundGamePacket::UpdateViewDistance(p) => {
                debug!("Got view distance packet {:?}", p);
            }
            ClientboundGamePacket::CustomPayload(p) => {
                debug!("Got custom payload packet {:?}", p);
            }
            ClientboundGamePacket::ChangeDifficulty(p) => {
                debug!("Got difficulty packet {:?}", p);
            }
            ClientboundGamePacket::Commands(_p) => {
                debug!("Got declare commands packet");
            }
            ClientboundGamePacket::PlayerAbilities(p) => {
                debug!("Got player abilities packet {:?}", p);
            }
            ClientboundGamePacket::SetCarriedItem(p) => {
                debug!("Got set carried item packet {:?}", p);
            }
            ClientboundGamePacket::UpdateTags(_p) => {
                debug!("Got update tags packet");
            }
            ClientboundGamePacket::Disconnect(p) => {
                debug!("Got disconnect packet {:?}", p);
            }
            ClientboundGamePacket::UpdateRecipes(_p) => {
                debug!("Got update recipes packet");
            }
            ClientboundGamePacket::EntityEvent(_p) => {
                // debug!("Got entity event packet {:?}", p);
            }
            ClientboundGamePacket::Recipe(_p) => {
                debug!("Got recipe packet");
            }
            ClientboundGamePacket::PlayerPosition(p) => {
                // TODO: reply with teleport confirm
                debug!("Got player position packet {:?}", p);

                let (new_pos, y_rot, x_rot) = {
                    let player_entity_id = {
                        let player_lock = client.player.lock();
                        player_lock.entity_id
                    };

                    let mut dimension_lock = client.dimension.lock();

                    let mut player_entity = dimension_lock
                        .entity_mut(player_entity_id)
                        .expect("Player entity doesn't exist");

                    let delta_movement = player_entity.delta;

                    let is_x_relative = p.relative_arguments.x;
                    let is_y_relative = p.relative_arguments.y;
                    let is_z_relative = p.relative_arguments.z;

                    let (delta_x, new_pos_x) = if is_x_relative {
                        player_entity.last_pos.x += p.x;
                        (delta_movement.x, player_entity.pos().x + p.x)
                    } else {
                        player_entity.last_pos.x = p.x;
                        (0.0, p.x)
                    };
                    let (delta_y, new_pos_y) = if is_y_relative {
                        player_entity.last_pos.y += p.y;
                        (delta_movement.y, player_entity.pos().y + p.y)
                    } else {
                        player_entity.last_pos.y = p.y;
                        (0.0, p.y)
                    };
                    let (delta_z, new_pos_z) = if is_z_relative {
                        player_entity.last_pos.z += p.z;
                        (delta_movement.z, player_entity.pos().z + p.z)
                    } else {
                        player_entity.last_pos.z = p.z;
                        (0.0, p.z)
                    };

                    let mut y_rot = p.y_rot;
                    let mut x_rot = p.x_rot;
                    if p.relative_arguments.x_rot {
                        x_rot += player_entity.x_rot;
                    }
                    if p.relative_arguments.y_rot {
                        y_rot += player_entity.y_rot;
                    }

                    player_entity.delta = Vec3 {
                        x: delta_x,
                        y: delta_y,
                        z: delta_z,
                    };
                    player_entity.set_rotation(y_rot, x_rot);
                    // TODO: minecraft sets "xo", "yo", and "zo" here but idk what that means
                    // so investigate that ig
                    let new_pos = Vec3 {
                        x: new_pos_x,
                        y: new_pos_y,
                        z: new_pos_z,
                    };
                    dimension_lock
                        .set_entity_pos(player_entity_id, new_pos)
                        .expect("The player entity should always exist");

                    (new_pos, y_rot, x_rot)
                };

                client
                    .write_packet(ServerboundAcceptTeleportationPacket { id: p.id }.get())
                    .await?;
                client
                    .write_packet(
                        ServerboundMovePlayerPosRotPacket {
                            x: new_pos.x,
                            y: new_pos.y,
                            z: new_pos.z,
                            y_rot,
                            x_rot,
                            // this is always false
                            on_ground: false,
                        }
                        .get(),
                    )
                    .await?;
            }
            ClientboundGamePacket::PlayerInfo(p) => {
                debug!("Got player info packet {:?}", p);
            }
            ClientboundGamePacket::SetChunkCacheCenter(p) => {
                debug!("Got chunk cache center packet {:?}", p);
                client
                    .dimension
                    .lock()
                    .update_view_center(&ChunkPos::new(p.x, p.z));
            }
            ClientboundGamePacket::LevelChunkWithLight(p) => {
                debug!("Got chunk with light packet {} {}", p.x, p.z);
                let pos = ChunkPos::new(p.x, p.z);
                // let chunk = Chunk::read_with_world_height(&mut p.chunk_data);
                // debug("chunk {:?}")
                client
                    .dimension
<<<<<<< HEAD
                    .lock()?
                    .replace_with_packet_data(&pos, &mut Cursor::new(&p.chunk_data.data))
=======
                    .lock()
                    .replace_with_packet_data(&pos, &mut p.chunk_data.data.as_slice())
>>>>>>> ba4cfaaf
                    .unwrap();
            }
            ClientboundGamePacket::LightUpdate(p) => {
                debug!("Got light update packet {:?}", p);
            }
            ClientboundGamePacket::AddEntity(p) => {
                debug!("Got add entity packet {:?}", p);
                let entity = EntityData::from(p);
                client.dimension.lock().add_entity(p.id, entity);
            }
            ClientboundGamePacket::SetEntityData(_p) => {
                // debug!("Got set entity data packet {:?}", p);
            }
            ClientboundGamePacket::UpdateAttributes(_p) => {
                // debug!("Got update attributes packet {:?}", p);
            }
            ClientboundGamePacket::EntityVelocity(_p) => {
                // debug!("Got entity velocity packet {:?}", p);
            }
            ClientboundGamePacket::SetEntityLink(p) => {
                debug!("Got set entity link packet {:?}", p);
            }
            ClientboundGamePacket::AddPlayer(p) => {
                debug!("Got add player packet {:?}", p);
                let entity = EntityData::from(p);
                client.dimension.lock().add_entity(p.id, entity);
            }
            ClientboundGamePacket::InitializeBorder(p) => {
                debug!("Got initialize border packet {:?}", p);
            }
            ClientboundGamePacket::SetTime(p) => {
                debug!("Got set time packet {:?}", p);
            }
            ClientboundGamePacket::SetDefaultSpawnPosition(p) => {
                debug!("Got set default spawn position packet {:?}", p);
            }
            ClientboundGamePacket::ContainerSetContent(p) => {
                debug!("Got container set content packet {:?}", p);
            }
            ClientboundGamePacket::SetHealth(p) => {
                debug!("Got set health packet {:?}", p);
            }
            ClientboundGamePacket::SetExperience(p) => {
                debug!("Got set experience packet {:?}", p);
            }
            ClientboundGamePacket::TeleportEntity(p) => {
                let mut dimension_lock = client.dimension.lock();

                dimension_lock
                    .set_entity_pos(
                        p.id,
                        Vec3 {
                            x: p.x,
                            y: p.y,
                            z: p.z,
                        },
                    )
                    .map_err(|e| HandleError::Other(e.into()))?;
            }
            ClientboundGamePacket::UpdateAdvancements(p) => {
                debug!("Got update advancements packet {:?}", p);
            }
            ClientboundGamePacket::RotateHead(_p) => {
                // debug!("Got rotate head packet {:?}", p);
            }
            ClientboundGamePacket::MoveEntityPos(p) => {
                let mut dimension_lock = client.dimension.lock();

                dimension_lock
                    .move_entity_with_delta(p.entity_id, &p.delta)
                    .map_err(|e| HandleError::Other(e.into()))?;
            }
            ClientboundGamePacket::MoveEntityPosRot(p) => {
                let mut dimension_lock = client.dimension.lock();

                dimension_lock
                    .move_entity_with_delta(p.entity_id, &p.delta)
                    .map_err(|e| HandleError::Other(e.into()))?;
            }
            ClientboundGamePacket::MoveEntityRot(_p) => {
                // debug!("Got move entity rot packet {:?}", p);
            }
            ClientboundGamePacket::KeepAlive(p) => {
                debug!("Got keep alive packet {:?}", p);
                client
                    .write_packet(ServerboundKeepAlivePacket { id: p.id }.get())
                    .await?;
            }
            ClientboundGamePacket::RemoveEntities(p) => {
                debug!("Got remove entities packet {:?}", p);
            }
            ClientboundGamePacket::PlayerChat(p) => {
                // debug!("Got player chat packet {:?}", p);
                tx.send(Event::Chat(ChatPacket::Player(Box::new(p.clone()))))
                    .unwrap();
            }
            ClientboundGamePacket::SystemChat(p) => {
                debug!("Got system chat packet {:?}", p);
                tx.send(Event::Chat(ChatPacket::System(p.clone()))).unwrap();
            }
            ClientboundGamePacket::Sound(p) => {
                debug!("Got sound packet {:?}", p);
            }
            ClientboundGamePacket::LevelEvent(p) => {
                debug!("Got level event packet {:?}", p);
            }
            ClientboundGamePacket::BlockUpdate(p) => {
                debug!("Got block update packet {:?}", p);
                let mut dimension = client.dimension.lock();
                dimension.set_block_state(&p.pos, p.block_state);
            }
            ClientboundGamePacket::Animate(p) => {
                debug!("Got animate packet {:?}", p);
            }
            ClientboundGamePacket::SectionBlocksUpdate(p) => {
                debug!("Got section blocks update packet {:?}", p);
                // TODO: update world
            }
            ClientboundGamePacket::GameEvent(p) => {
                debug!("Got game event packet {:?}", p);
            }
            ClientboundGamePacket::LevelParticles(p) => {
                debug!("Got level particles packet {:?}", p);
            }
            ClientboundGamePacket::ServerData(p) => {
                debug!("Got server data packet {:?}", p);
            }
            ClientboundGamePacket::SetEquipment(p) => {
                debug!("Got set equipment packet {:?}", p);
            }
            ClientboundGamePacket::UpdateMobEffect(p) => {
                debug!("Got update mob effect packet {:?}", p);
            }
            ClientboundGamePacket::AddExperienceOrb(_) => {}
            ClientboundGamePacket::AwardStats(_) => {}
            ClientboundGamePacket::BlockChangedAck(_) => {}
            ClientboundGamePacket::BlockDestruction(_) => {}
            ClientboundGamePacket::BlockEntityData(_) => {}
            ClientboundGamePacket::BlockEvent(_) => {}
            ClientboundGamePacket::BossEvent(_) => {}
            ClientboundGamePacket::ChatPreview(_) => {}
            ClientboundGamePacket::CommandSuggestions(_) => {}
            ClientboundGamePacket::ContainerSetData(_) => {}
            ClientboundGamePacket::ContainerSetSlot(_) => {}
            ClientboundGamePacket::Cooldown(_) => {}
            ClientboundGamePacket::CustomChatCompletions(_) => {}
            ClientboundGamePacket::CustomSound(_) => {}
            ClientboundGamePacket::DeleteChat(_) => {}
            ClientboundGamePacket::Explode(_) => {}
            ClientboundGamePacket::ForgetLevelChunk(_) => {}
            ClientboundGamePacket::HorseScreenOpen(_) => {}
            ClientboundGamePacket::MapItemData(_) => {}
            ClientboundGamePacket::MerchantOffers(_) => {}
            ClientboundGamePacket::MoveVehicle(_) => {}
            ClientboundGamePacket::OpenBook(_) => {}
            ClientboundGamePacket::OpenScreen(_) => {}
            ClientboundGamePacket::OpenSignEditor(_) => {}
            ClientboundGamePacket::Ping(_) => {}
            ClientboundGamePacket::PlaceGhostRecipe(_) => {}
            ClientboundGamePacket::PlayerChatHeader(_) => {}
            ClientboundGamePacket::PlayerCombatEnd(_) => {}
            ClientboundGamePacket::PlayerCombatEnter(_) => {}
            ClientboundGamePacket::PlayerCombatKill(_) => {}
            ClientboundGamePacket::PlayerLookAt(_) => {}
            ClientboundGamePacket::RemoveMobEffect(_) => {}
            ClientboundGamePacket::ResourcePack(_) => {}
            ClientboundGamePacket::Respawn(_) => {}
            ClientboundGamePacket::SelectAdvancementsTab(_) => {}
            ClientboundGamePacket::SetActionBarText(_) => {}
            ClientboundGamePacket::SetBorderCenter(_) => {}
            ClientboundGamePacket::SetBorderLerpSize(_) => {}
            ClientboundGamePacket::SetBorderSize(_) => {}
            ClientboundGamePacket::SetBorderWarningDelay(_) => {}
            ClientboundGamePacket::SetBorderWarningDistance(_) => {}
            ClientboundGamePacket::SetCamera(_) => {}
            ClientboundGamePacket::SetChunkCacheRadius(_) => {}
            ClientboundGamePacket::SetDisplayChatPreview(_) => {}
            ClientboundGamePacket::SetDisplayObjective(_) => {}
            ClientboundGamePacket::SetEntityMotion(_) => {}
            ClientboundGamePacket::SetObjective(_) => {}
            ClientboundGamePacket::SetPassengers(_) => {}
            ClientboundGamePacket::SetPlayerTeam(_) => {}
            ClientboundGamePacket::SetScore(_) => {}
            ClientboundGamePacket::SetSimulationDistance(_) => {}
            ClientboundGamePacket::SetSubtitleText(_) => {}
            ClientboundGamePacket::SetTitleText(_) => {}
            ClientboundGamePacket::SetTitlesAnimation(_) => {}
            ClientboundGamePacket::SoundEntity(_) => {}
            ClientboundGamePacket::StopSound(_) => {}
            ClientboundGamePacket::TabList(_) => {}
            ClientboundGamePacket::TagQuery(_) => {}
            ClientboundGamePacket::TakeItemEntity(_) => {}
        }

        Ok(())
    }

    /// Runs game_tick every 50 milliseconds.
    async fn game_tick_loop(mut client: Client, tx: UnboundedSender<Event>) {
        let mut game_tick_interval = time::interval(time::Duration::from_millis(50));
        // TODO: Minecraft bursts up to 10 ticks and then skips, we should too
        game_tick_interval.set_missed_tick_behavior(time::MissedTickBehavior::Burst);
        loop {
            game_tick_interval.tick().await;
            Self::game_tick(&mut client, &tx).await;
        }
    }

    /// Runs every 50 milliseconds.
    async fn game_tick(client: &mut Client, tx: &UnboundedSender<Event>) {
        tx.send(Event::Tick).unwrap();

        // return if there's no chunk at the player's position
        {
            let dimension_lock = client.dimension.lock();
            let player_lock = client.player.lock();
            let player_entity = player_lock.entity(&dimension_lock);
            let player_entity = if let Some(player_entity) = player_entity {
                player_entity
            } else {
                return;
            };
            let player_chunk_pos: ChunkPos = player_entity.pos().into();
            if dimension_lock[&player_chunk_pos].is_none() {
                return;
            }
        }

        // TODO: if we're a passenger, send the required packets

        if let Err(e) = client.send_position().await {
            warn!("Error sending position: {:?}", e);
        }
        client.ai_step();

        // TODO: minecraft does ambient sounds here
    }

    /// Returns the entity associated to the player.
    pub fn entity_mut<'d>(&self, dimension: &'d mut Dimension) -> EntityMut<'d> {
        let entity_id = {
            let player_lock = self.player.lock();
            player_lock.entity_id
        };
        dimension
            .entity_mut(entity_id)
            .expect("Player entity should be in the given dimension")
    }
    /// Returns the entity associated to the player.
    pub fn entity<'d>(&self, dimension: &'d Dimension) -> EntityRef<'d> {
        let entity_id = {
            let player_lock = self.player.lock();
            player_lock.entity_id
        };
        dimension
            .entity(entity_id)
            .expect("Player entity should be in the given dimension")
    }
}

impl<T> From<std::sync::PoisonError<T>> for HandleError {
    fn from(e: std::sync::PoisonError<T>) -> Self {
        HandleError::Poison(e.to_string())
    }
}<|MERGE_RESOLUTION|>--- conflicted
+++ resolved
@@ -25,23 +25,19 @@
     read::ReadPacketError,
     resolver, ServerAddress,
 };
-<<<<<<< HEAD
-use azalea_world::entity::EntityData;
-use azalea_world::Dimension;
+use azalea_world::{
+    entity::{EntityData, EntityMut, EntityRef},
+    Dimension,
+};
 use log::{debug, error, warn};
+use log::{debug, error, warn};
+use parking_lot::Mutex;
+use std::{fmt::Debug, io, sync::Arc};
 use std::{
     fmt::Debug,
     io::{self, Cursor},
     sync::{Arc, Mutex},
-=======
-use azalea_world::{
-    entity::{EntityData, EntityMut, EntityRef},
-    Dimension,
->>>>>>> ba4cfaaf
 };
-use log::{debug, error, warn};
-use parking_lot::Mutex;
-use std::{fmt::Debug, io, sync::Arc};
 use thiserror::Error;
 use tokio::{
     io::AsyncWriteExt,
@@ -524,13 +520,8 @@
                 // debug("chunk {:?}")
                 client
                     .dimension
-<<<<<<< HEAD
-                    .lock()?
+                    .lock()
                     .replace_with_packet_data(&pos, &mut Cursor::new(&p.chunk_data.data))
-=======
-                    .lock()
-                    .replace_with_packet_data(&pos, &mut p.chunk_data.data.as_slice())
->>>>>>> ba4cfaaf
                     .unwrap();
             }
             ClientboundGamePacket::LightUpdate(p) => {
