--- conflicted
+++ resolved
@@ -7,21 +7,7 @@
 repository.workspace = true
 
 [dependencies]
-<<<<<<< HEAD
-async-compat = "0.2.4"
-azalea-auth = { path = "../azalea-auth", version = "0.11.0" }
-azalea-block = { path = "../azalea-block", version = "0.11.0" }
-azalea-buf = { path = "../azalea-buf", version = "0.11.0" }
-azalea-chat = { path = "../azalea-chat", version = "0.11.0" }
-azalea-core = { path = "../azalea-core", version = "0.11.0" }
-azalea-crypto = { path = "../azalea-crypto", version = "0.11.0" }
-azalea-entity = { path = "../azalea-entity", version = "0.11.0" }
-azalea-inventory = { path = "../azalea-inventory", version = "0.11.0" }
-azalea-physics = { path = "../azalea-physics", version = "0.11.0" }
-azalea-protocol = { path = "../azalea-protocol", version = "0.11.0" }
-azalea-registry = { path = "../azalea-registry", version = "0.11.0" }
-azalea-world = { path = "../azalea-world", version = "0.11.0" }
-=======
+async-compat.workspace = true
 azalea-auth = { path = "../azalea-auth", version = "0.12.0" }
 azalea-block = { path = "../azalea-block", version = "0.12.0" }
 azalea-buf = { path = "../azalea-buf", version = "0.12.0" }
@@ -34,7 +20,6 @@
 azalea-protocol = { path = "../azalea-protocol", version = "0.12.0" }
 azalea-registry = { path = "../azalea-registry", version = "0.12.0" }
 azalea-world = { path = "../azalea-world", version = "0.12.0" }
->>>>>>> 2aa046c4
 bevy_app.workspace = true
 bevy_ecs.workspace = true
 bevy_log = { workspace = true, optional = true }
