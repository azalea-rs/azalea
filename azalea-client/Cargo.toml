--- conflicted
+++ resolved
@@ -11,23 +11,13 @@
 [dependencies]
 anyhow = "1.0.59"
 async-trait = "0.1.58"
-<<<<<<< HEAD
-azalea-auth = { path = "../azalea-auth", version = "0.5.0" }
-azalea-block = { path = "../azalea-block", version = "0.5.0" }
-azalea-chat = { path = "../azalea-chat", version = "0.5.0" }
-azalea-core = { path = "../azalea-core", version = "0.5.0" }
-azalea-crypto = { path = "../azalea-crypto", version = "0.5.0" }
-azalea-physics = { path = "../azalea-physics", version = "0.5.0" }
-azalea-protocol = { path = "../azalea-protocol", version = "0.5.0" }
-azalea-inventory = { path = "../azalea-inventory", version = "0.1.0" }
-azalea-world = { path = "../azalea-world", version = "0.5.0" }
-=======
 azalea-auth = {path = "../azalea-auth", version = "0.5.0"}
 azalea-block = {path = "../azalea-block", version = "0.5.0"}
 azalea-chat = {path = "../azalea-chat", version = "0.5.0"}
 azalea-core = {path = "../azalea-core", version = "0.5.0"}
 azalea-crypto = {path = "../azalea-crypto", version = "0.5.0"}
 azalea-ecs = {path = "../azalea-ecs", version = "0.5.0"}
+azalea-inventory = {path = "../azalea-inventory", version = "0.1.0"}
 azalea-physics = {path = "../azalea-physics", version = "0.5.0"}
 azalea-protocol = {path = "../azalea-protocol", version = "0.5.0"}
 azalea-registry = {path = "../azalea-registry", version = "0.5.0"}
@@ -37,22 +27,15 @@
 derive_more = {version = "0.99.17", features = ["deref", "deref_mut"]}
 futures = "0.3.25"
 iyes_loopless = "0.9.1"
->>>>>>> cbcf1d5e
 log = "0.4.17"
 nohash-hasher = "0.2.0"
 once_cell = "1.16.0"
-parking_lot = { version = "^0.12.1", features = ["deadlock_detection"] }
+parking_lot = {version = "^0.12.1", features = ["deadlock_detection"]}
 regex = "1.7.0"
 thiserror = "^1.0.34"
-<<<<<<< HEAD
-tokio = { version = "^1.21.2", features = ["sync"] }
-typemap_rev = "0.2.0"
-uuid = "^1.1.2"
-=======
 tokio = {version = "^1.24.2", features = ["sync"]}
 typemap_rev = "0.3.0"
 uuid = "^1.1.2"
 
 [dev-dependencies]
-env_logger = "0.9.1"
->>>>>>> cbcf1d5e
+env_logger = "0.9.1"