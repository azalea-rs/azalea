[package]
description = "A headless Minecraft client."
edition = "2021"
license = "MIT"
name = "azalea-client"
repository = "https://github.com/mat-1/azalea/tree/main/azalea-client"
version = "0.3.0"

# See more keys and their definitions at https://doc.rust-lang.org/cargo/reference/manifest.html

[dependencies]
anyhow = "1.0.59"
async-trait = "0.1.58"
azalea-auth = {path = "../azalea-auth", version = "0.3.0"}
azalea-block = {path = "../azalea-block", version = "0.3.0"}
azalea-chat = {path = "../azalea-chat", version = "0.3.0"}
azalea-core = {path = "../azalea-core", version = "0.3.0"}
azalea-crypto = {path = "../azalea-crypto", version = "0.3.0"}
azalea-physics = {path = "../azalea-physics", version = "0.3.0"}
azalea-protocol = {path = "../azalea-protocol", version = "0.3.0"}
azalea-world = {path = "../azalea-world", version = "0.3.0"}
log = "0.4.17"
nohash-hasher = "0.2.0"
parking_lot = {version = "0.12.1", features = ["deadlock_detection"]}
thiserror = "^1.0.34"
<<<<<<< HEAD
tokio = {version = "^1.19.2", features = ["sync"]}
typemap_rev = "0.2.0"
=======
tokio = { version = "^1.21.2", features = ["sync"] }
>>>>>>> 16d0cb73
uuid = "^1.1.2"<|MERGE_RESOLUTION|>--- conflicted
+++ resolved
@@ -23,10 +23,6 @@
 nohash-hasher = "0.2.0"
 parking_lot = {version = "0.12.1", features = ["deadlock_detection"]}
 thiserror = "^1.0.34"
-<<<<<<< HEAD
-tokio = {version = "^1.19.2", features = ["sync"]}
+tokio = {version = "^1.21.2", features = ["sync"]}
 typemap_rev = "0.2.0"
-=======
-tokio = { version = "^1.21.2", features = ["sync"] }
->>>>>>> 16d0cb73
 uuid = "^1.1.2"