--- conflicted
+++ resolved
@@ -39,13 +39,9 @@
 thiserror = "^1.0.48"
 tokio = { version = "^1.32.0", features = ["sync"] }
 uuid = "^1.4.1"
-<<<<<<< HEAD
-azalea-entity = { version = "0.1.0", path = "../azalea-entity" }
+azalea-entity = { version = "0.8.0", path = "../azalea-entity" }
 serde_json = "1.0.104"
 serde = "1.0.183"
-=======
-azalea-entity = { version = "0.8.0", path = "../azalea-entity" }
->>>>>>> 83cce236
 
 [features]
 default = ["log"]
