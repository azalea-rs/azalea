[package]
name = "azalea-entity"
description = "Things related to Minecraft entities used by Azalea"
version.workspace = true
edition.workspace = true
license.workspace = true
repository.workspace = true

[dependencies]
azalea-auth.workspace = true
azalea-block.workspace = true
azalea-buf.workspace = true
azalea-chat = { workspace = true, features = ["azalea-buf"] }
azalea-core.workspace = true
azalea-inventory.workspace = true
azalea-registry.workspace = true
azalea-world.workspace = true
bevy_app.workspace = true
bevy_ecs.workspace = true
derive_more.workspace = true
enum-as-inner.workspace = true
nohash-hasher.workspace = true
parking_lot.workspace = true
simdnbt.workspace = true
thiserror.workspace = true
tracing.workspace = true
uuid.workspace = true
<<<<<<< HEAD
indexmap.workspace = true
=======

[lints]
workspace = true
>>>>>>> 6930966a
<|MERGE_RESOLUTION|>--- conflicted
+++ resolved
@@ -25,10 +25,7 @@
 thiserror.workspace = true
 tracing.workspace = true
 uuid.workspace = true
-<<<<<<< HEAD
 indexmap.workspace = true
-=======
 
 [lints]
-workspace = true
->>>>>>> 6930966a
+workspace = true