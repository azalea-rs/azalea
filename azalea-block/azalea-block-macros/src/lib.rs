//! An internal crate used by `azalea_block`.

mod utils;

use proc_macro::TokenStream;
use proc_macro2::TokenTree;
use quote::quote;
use std::collections::HashMap;
use std::fmt::Write;
use syn::{
    self, braced,
    ext::IdentExt,
    parenthesized,
    parse::{Parse, ParseStream, Result},
    parse_macro_input,
    punctuated::Punctuated,
    token, Expr, Ident, LitStr, Token,
};
use utils::{combinations_of, to_pascal_case};

enum PropertyType {
    /// `Axis { X, Y, Z }`
    Enum {
        enum_name: Ident,
        variants: Punctuated<Ident, Token![,]>,
    },
    /// `Snowy(bool)`
    Boolean { struct_name: Ident },
}

/// `"snowy" => Snowy(bool)`
struct PropertyDefinition {
    name: LitStr,
    property_type: PropertyType,
}

/// Comma separated PropertyDefinitions (`"snowy" => Snowy(bool),`)
struct PropertyDefinitions {
    properties: Vec<PropertyDefinition>,
}

/// `snowy: Snowy(false)` or `axis: properties::Axis::Y`
#[derive(Debug)]
struct PropertyWithNameAndDefault {
    // "snowy" / "axis"
    name: Ident,
    // Snowy / Axis
    property_type: Ident,
    property_value_type: Ident,
    is_enum: bool,
    // false / properties::Axis::Y
    default: proc_macro2::TokenStream,
}

/// ```ignore
/// grass_block => BlockBehavior::default(), {
///   snowy: false,
/// },
/// ```
struct BlockDefinition {
    name: Ident,
    behavior: Expr,
    properties_and_defaults: Vec<PropertyWithNameAndDefault>,
}
impl Parse for PropertyWithNameAndDefault {
    fn parse(input: ParseStream) -> Result<Self> {
        // `snowy: Snowy(false)` or `axis: properties::Axis::Y`
        let property_name = input.parse()?;
        input.parse::<Token![:]>()?;

        let first_ident = input.call(Ident::parse_any)?;
        let mut property_default = quote! { #first_ident };

        let property_type: Ident;
        let property_value_type: Ident;
        let mut is_enum = false;

        if input.parse::<Token![::]>().is_ok() {
            // enum
            is_enum = true;
            property_type = first_ident.clone();
            property_value_type = first_ident;
            let variant = input.parse::<Ident>()?;
            property_default = quote! { properties::#property_default::#variant };
        } else {
            // must be a unit struct if it's not an enum
            let content;
            let _paren_token: token::Paren = parenthesized!(content in input);
            // we use this instead of .parse so it works with rust keywords like true and
            // false
            let unit_struct_inner = content.call(Ident::parse_any)?;
            let unit_struct_inner_string = unit_struct_inner.to_string();

            if matches!(unit_struct_inner_string.as_str(), "true" | "false") {
                property_value_type = Ident::new("bool", first_ident.span());
                property_type = first_ident;
                property_default = quote! { #unit_struct_inner };
            } else {
                return Err(input.error("Expected a boolean or an enum variant"));
            }
        };

        Ok(PropertyWithNameAndDefault {
            name: property_name,
            property_type,
            property_value_type,
            is_enum,
            default: property_default,
        })
    }
}

struct BlockDefinitions {
    blocks: Vec<BlockDefinition>,
}
struct MakeBlockStates {
    property_definitions: PropertyDefinitions,
    block_definitions: BlockDefinitions,
}

impl Parse for PropertyType {
    fn parse(input: ParseStream) -> Result<Self> {
        // like `Axis { X, Y, Z }` or `Waterlogged(bool)`

        let keyword = Ident::parse(input)?;

        fn parse_braced(input: ParseStream) -> Result<Punctuated<Ident, Token![,]>> {
            let content;
            braced!(content in input);
            let variants = content.parse_terminated(Ident::parse, Token![,])?;
            Ok(variants)
        }

        fn parse_paren(input: ParseStream) -> Result<Ident> {
            let content;
            parenthesized!(content in input);
            let inner = content.parse::<Ident>()?;
            Ok(inner)
        }

        if let Ok(variants) = parse_braced(input) {
            Ok(Self::Enum {
                enum_name: keyword,
                variants,
            })
        } else if let Ok(inner) = parse_paren(input) {
            assert_eq!(
                inner.to_string(),
                "bool",
                "Currently only bool unit structs are supported"
            );
            Ok(Self::Boolean {
                struct_name: keyword,
            })
        } else {
            Err(input.error("Expected a unit struct or an enum"))
        }
    }
}

impl Parse for PropertyDefinition {
    fn parse(input: ParseStream) -> Result<Self> {
        // "face" => Face {
        //     Floor,
        //     Wall,
        //     Ceiling
        // },

        // if you're wondering, the reason it's in quotes is because `type` is
        // a keyword in rust so if we don't put it in quotes it results in a
        // syntax error
        let name = input.parse()?;
        input.parse::<Token![=>]>()?;
        let property_type = input.parse()?;

        input.parse::<Token![,]>()?;
        Ok(PropertyDefinition {
            name,
            property_type,
        })
    }
}

impl Parse for PropertyDefinitions {
    fn parse(input: ParseStream) -> Result<Self> {
        let mut property_definitions = Vec::new();
        while !input.is_empty() {
            property_definitions.push(input.parse()?);
        }

        Ok(PropertyDefinitions {
            properties: property_definitions,
        })
    }
}

impl Parse for BlockDefinition {
    fn parse(input: ParseStream) -> Result<Self> {
        // acacia_button => BlockBehavior::default(), {
        //     Facing=North,
        //     Powered=False,
        //     Face=Wall,
        // }
        let name = input.parse()?;
        input.parse::<Token![=>]>()?;
        let behavior = input.parse()?;

        input.parse::<Token![,]>()?;
        let content;
        braced!(content in input);

        let mut properties_and_defaults = Vec::new();

        // read the things comma-separated
        let property_and_default_punctuated =
            content.parse_terminated(PropertyWithNameAndDefault::parse, Token![,])?;

        for property_and_default in property_and_default_punctuated {
            properties_and_defaults.push(property_and_default);
        }

        Ok(BlockDefinition {
            name,
            behavior,
            properties_and_defaults,
        })
    }
}

impl Parse for BlockDefinitions {
    fn parse(input: ParseStream) -> Result<Self> {
        let mut blocks = Vec::new();

        let block_definitions_punctuated =
            input.parse_terminated(BlockDefinition::parse, Token![,])?;
        for block_definition in block_definitions_punctuated {
            blocks.push(block_definition);
        }

        Ok(BlockDefinitions { blocks })
    }
}

impl Parse for MakeBlockStates {
    fn parse(input: ParseStream) -> Result<Self> {
        // Properties => { ... } Blocks => { ... }
        let properties_ident = input.parse::<Ident>()?;
        assert_eq!(properties_ident.to_string(), "Properties");
        input.parse::<Token![=>]>()?;
        let content;
        braced!(content in input);
        let properties = content.parse()?;

        input.parse::<Token![,]>()?;

        let blocks_ident = input.parse::<Ident>()?;
        assert_eq!(blocks_ident.to_string(), "Blocks");
        input.parse::<Token![=>]>()?;
        let content;
        braced!(content in input);
        let blocks = content.parse()?;

        Ok(MakeBlockStates {
            property_definitions: properties,
            block_definitions: blocks,
        })
    }
}

struct PropertyVariantData {
    pub block_state_ids: Vec<u32>,
    pub ident: Ident,
    pub is_enum: bool,
}

#[proc_macro]
pub fn make_block_states(input: TokenStream) -> TokenStream {
    let input = parse_macro_input!(input as MakeBlockStates);

    let mut property_enums = quote! {};
    let mut properties_map = HashMap::new();
    let mut property_struct_names_to_names = HashMap::new();

    let mut state_id: u32 = 0;

    for property in &input.property_definitions.properties {
        let property_struct_name: Ident;
        // this is usually the same as property_struct_name except for bool
        let property_value_name: Ident;
        let mut property_variant_types = Vec::new();

        match &property.property_type {
            PropertyType::Enum {
                enum_name,
                variants,
            } => {
                let mut property_enum_variants = quote! {};
                let mut property_from_number_variants = quote! {};

                property_value_name = enum_name.clone();
                property_struct_name = enum_name.clone();

                property_struct_names_to_names.insert(
                    property_struct_name.to_string(),
                    property.name.clone().value(),
                );

                for i in 0..variants.len() {
                    let variant = &variants[i];

                    let i_lit = syn::Lit::Int(syn::LitInt::new(
                        &i.to_string(),
                        proc_macro2::Span::call_site(),
                    ));

                    property_enum_variants.extend(quote! {
                        #variant = #i_lit,
                    });

                    // i_lit is used here instead of i because otherwise it says 0size
                    // in the expansion and that looks uglier
                    property_from_number_variants.extend(quote! {
                        #i_lit => #property_struct_name::#variant,
                    });

                    property_variant_types.push(variant.to_string());
                }

                property_enums.extend(quote! {
                    #[derive(Debug, Clone, Copy)]
                    pub enum #property_struct_name {
                        #property_enum_variants
                    }

                    // impl Property for #property_struct_name {
                    //     type Value = Self;

                    //     fn try_from_block_state
                    // }

                    impl From<u32> for #property_struct_name {
                        fn from(value: u32) -> Self {
                            match value {
                                #property_from_number_variants
                                _ => panic!("Invalid property value: {}", value),
                            }
                        }
                    }
                });
            }
            PropertyType::Boolean { struct_name } => {
                property_value_name = Ident::new("bool", proc_macro2::Span::call_site());
                property_struct_name = struct_name.clone();
                property_variant_types = vec!["true".to_string(), "false".to_string()];

                property_enums.extend(quote! {
                    #[derive(Debug, Clone, Copy)]
                    pub struct #property_struct_name(pub bool);

                    // impl Property for #property_struct_name {
                    //     type Value = bool;
                    // }

                    impl From<u32> for #property_struct_name {
                        fn from(value: u32) -> Self {
                            match value {
                                0 => Self(false),
                                1 => Self(true),
                                _ => panic!("Invalid property value: {}", value),
                            }
                        }
                    }
                });
            }
        }
        properties_map.insert(property_value_name.to_string(), property_variant_types);
    }

    let mut block_state_enum_variants = quote! {};
    let mut block_structs = quote! {};

    let mut from_state_to_block_match = quote! {};
    let mut from_registry_block_to_block_match = quote! {};
    let mut from_registry_block_to_blockstate_match = quote! {};
    let mut from_registry_block_to_blockstates_match = quote! {};

<<<<<<< HEAD
    // a list of block state ids that have the properties
    let mut waterlogged_state_ids: Vec<u32> = Vec::new();
    let mut open_state_ids: Vec<u32> = Vec::new();
=======
    // {
    //     Waterlogged: [
    //         [ vec of waterlogged = true state ids ],
    //         [ vec of waterlogged = false state ids ]
    //     }
    // }
    let mut properties_to_state_ids: HashMap<String, Vec<PropertyVariantData>> = HashMap::new();
>>>>>>> f15f0325

    for block in &input.block_definitions.blocks {
        let block_property_names = &block
            .properties_and_defaults
            .iter()
            .map(|p| p.property_value_type.to_string())
            .collect::<Vec<_>>();
        let mut block_properties_vec = Vec::new();
        for property_name in block_property_names {
            // if property_name == "stage" {
            //     panic!("{:?}", block.properties_and_defaults);
            // }
            let property_variants = properties_map
                .get(property_name)
                .unwrap_or_else(|| panic!("Property '{property_name}' not found"))
                .clone();
            block_properties_vec.push(property_variants);
        }

        let mut properties_with_name: Vec<PropertyWithNameAndDefault> =
            Vec::with_capacity(block.properties_and_defaults.len());
        // Used to determine the index of the property so we can optionally add a number
        // to it
        let mut previous_names: Vec<String> = Vec::new();
        for property in &block.properties_and_defaults {
            let index: Option<usize> = if block
                .properties_and_defaults
                .iter()
                .filter(|p| p.name == property.name)
                .count()
                > 1
            {
                Some(
                    previous_names
                        .iter()
                        .filter(|&p| p == &property.name.to_string())
                        .count(),
                )
            } else {
                None
            };
            // ```ignore
            // let mut property_name = property_struct_names_to_names
            //     .get(&property.property_type.to_string())
            //     .unwrap_or_else(|| panic!("Property '{}' is bad", property.property_type))
            //     .clone();
            // ```
            let mut property_name = property_struct_names_to_names
                .get(&property.name.to_string())
                .cloned()
                .unwrap_or_else(|| property.name.to_string());
            previous_names.push(property_name.clone());
            if let Some(index) = index {
                // property_name.push_str(&format!("_{}", &index.to_string()));
                write!(property_name, "_{index}").unwrap();
            }
            properties_with_name.push(PropertyWithNameAndDefault {
                name: Ident::new(&property_name, proc_macro2::Span::call_site()),
                property_type: property.property_type.clone(),
                property_value_type: property.property_value_type.clone(),
                is_enum: property.is_enum,
                default: property.default.clone(),
            });
        }
        drop(previous_names);

        //     pub face: properties::Face,
        //     pub facing: properties::Facing,
        //     pub powered: properties::Powered,
        // or
        //     pub has_bottle_0: HasBottle,
        //     pub has_bottle_1: HasBottle,
        //     pub has_bottle_2: HasBottle,
        let mut block_struct_fields = quote! {};
        for PropertyWithNameAndDefault {
            property_value_type,
            name,
            is_enum,
            ..
        } in &properties_with_name
        {
            // let property_name_snake =
            //     Ident::new(&property.to_string(), proc_macro2::Span::call_site());
            block_struct_fields.extend(if *is_enum {
                quote! { pub #name: properties::#property_value_type, }
            } else {
                quote! { pub #name: #property_value_type, }
            });
        }

        let block_name_pascal_case = Ident::new(
            &to_pascal_case(&block.name.to_string()),
            proc_macro2::Span::call_site(),
        );
        let block_struct_name = Ident::new(
            &block_name_pascal_case.to_string(),
            proc_macro2::Span::call_site(),
        );

        let mut from_block_to_state_match_inner = quote! {};

        let first_state_id = state_id;
        let mut default_state_id = None;

        // if there's no properties, then the block is just a single state
        if block_properties_vec.is_empty() {
            block_state_enum_variants.extend(quote! {
                #block_name_pascal_case,
            });
            default_state_id = Some(state_id);
            state_id += 1;
        }
        for combination in combinations_of(&block_properties_vec) {
            let mut is_default = true;

            // 	face: properties::Face::Floor,
            // 	facing: properties::Facing::North,
            // 	powered: properties::Powered::True,
            let mut from_block_to_state_combination_match_inner = quote! {};
            for i in 0..properties_with_name.len() {
                let property = &properties_with_name[i];
                let property_name = &property.name;
                let property_value_name_ident = &property.property_type;
                let variant =
                    Ident::new(&combination[i].to_string(), proc_macro2::Span::call_site());

                // this terrible code just gets the property default as a string
                let property_default_as_string = if let TokenTree::Ident(ident) =
                    property.default.clone().into_iter().last().unwrap()
                {
                    ident.to_string()
                } else {
                    panic!()
                };
                if property_default_as_string != combination[i] {
                    is_default = false;
                }

                let property_variant = if property.is_enum {
                    quote! {properties::#property_value_name_ident::#variant}
                } else {
                    quote! {#variant}
                };

                from_block_to_state_combination_match_inner.extend(quote! {
                    #property_name: #property_variant,
                });

<<<<<<< HEAD
                // if "waterlogged" is a property and it's true for this state then add it to
                // waterlogged_state_ids
                match property_name.to_string().as_str() {
                    "waterlogged" => {
                        if property_value.to_string() == "true" {
                            waterlogged_state_ids.push(state_id)
                        }
                    }
                    "open" => {
                        if property_value.to_string() == "true" {
                            open_state_ids.push(state_id)
                        }
                    }
                    _ => {}
=======
                // add to properties_to_state_ids
                let property_variants = properties_to_state_ids
                    .entry(property_value_name_ident.to_string())
                    .or_insert_with(Vec::new);
                let property_variant_data = property_variants
                    .iter_mut()
                    .find(|v| v.ident.to_string() == variant.to_string());
                if let Some(property_variant_data) = property_variant_data {
                    property_variant_data.block_state_ids.push(state_id);
                } else {
                    property_variants.push(PropertyVariantData {
                        block_state_ids: vec![state_id],
                        ident: variant,
                        is_enum: property.is_enum,
                    });
>>>>>>> f15f0325
                }
            }

            from_block_to_state_match_inner.extend(quote! {
                #block_struct_name {
                    #from_block_to_state_combination_match_inner
                } => BlockState { id: #state_id },
            });

            if is_default {
                default_state_id = Some(state_id);
            }

            state_id += 1;
        }

        let Some(default_state_id) = default_state_id else {
            let defaults = properties_with_name
                .iter()
                .map(|p| {
                    if let TokenTree::Ident(i) = p.default.clone().into_iter().last().unwrap() {
                        i.to_string()
                    } else {
                        panic!()
                    }
                })
                .collect::<Vec<_>>();
            panic!("Couldn't get default state id for {block_name_pascal_case}, combinations={block_properties_vec:?}, defaults={defaults:?}")
        };

        // 7035..=7058 => {
        //     let b = b - 7035;
        //     &AcaciaButtonBlock {
        //         powered: properties::Powered::from((b / 1) % 2),
        //         facing: properties::Facing::from((b / 2) % 4),
        //         face: properties::Face::from((b / 8) % 3),
        //     }
        // }
        let mut from_state_to_block_inner = quote! {};
        let mut division = 1u32;
        for i in (0..properties_with_name.len()).rev() {
            let PropertyWithNameAndDefault {
                property_type: property_struct_name_ident,
                name: property_name,
                property_value_type,
                ..
            } = &properties_with_name[i];

            let property_variants = &block_properties_vec[i];
            let property_variants_count = property_variants.len() as u32;
            let conversion_code = {
                if &property_value_type.to_string() == "bool" {
                    assert_eq!(property_variants_count, 2);
                    // this is not a mistake, it starts with true for some reason
                    quote! {(b / #division) % #property_variants_count == 0}
                } else {
                    quote! {properties::#property_struct_name_ident::from((b / #division) % #property_variants_count)}
                }
            };
            from_state_to_block_inner.extend(quote! {
                #property_name: #conversion_code,
            });

            division *= property_variants_count;
        }

        let last_state_id = state_id - 1;
        from_state_to_block_match.extend(quote! {
            #first_state_id..=#last_state_id => {
                let b = b - #first_state_id;
                Box::new(#block_struct_name {
                    #from_state_to_block_inner
                })
            },
        });
        from_registry_block_to_block_match.extend(quote! {
            azalea_registry::Block::#block_name_pascal_case => Box::new(#block_struct_name::default()),
        });
        from_registry_block_to_blockstate_match.extend(quote! {
            azalea_registry::Block::#block_name_pascal_case => BlockState { id: #default_state_id },
        });
        from_registry_block_to_blockstates_match.extend(quote! {
            azalea_registry::Block::#block_name_pascal_case => BlockStates::from(#first_state_id..=#last_state_id),
        });

        let mut block_default_fields = quote! {};
        for PropertyWithNameAndDefault {
            name,
            default: property_default,
            ..
        } in properties_with_name
        {
            block_default_fields.extend(quote! { #name: #property_default, });
        }

        let block_behavior = &block.behavior;
        let block_id = block.name.to_string();

        let from_block_to_state_match = if block.properties_and_defaults.is_empty() {
            quote! { BlockState { id: #first_state_id } }
        } else {
            quote! {
                match self {
                    #from_block_to_state_match_inner
                }
            }
        };

        let block_struct = quote! {
            #[derive(Debug, Copy, Clone)]
            pub struct #block_struct_name {
                #block_struct_fields
            }

            impl Block for #block_struct_name {
                fn behavior(&self) -> BlockBehavior {
                    #block_behavior
                }
                fn id(&self) -> &'static str {
                    #block_id
                }
                fn as_block_state(&self) -> BlockState {
                    #from_block_to_state_match
                }
                fn as_registry_block(&self) -> azalea_registry::Block {
                    azalea_registry::Block::#block_name_pascal_case
                }
            }

            impl From<#block_struct_name> for BlockState {
                fn from(b: #block_struct_name) -> Self {
                    b.as_block_state()
                }
            }

            impl Default for #block_struct_name {
                fn default() -> Self {
                    Self {
                        #block_default_fields
                    }
                }
            }
        };

        block_structs.extend(block_struct);
    }

<<<<<<< HEAD
    let waterlogged_state_ids_match = quote! { #(#waterlogged_state_ids)|* };
    let open_state_ids_match = quote! { #(#open_state_ids)|* };

=======
>>>>>>> f15f0325
    let last_state_id = state_id - 1;
    let mut generated = quote! {
        impl BlockState {
            /// Returns the highest possible state ID.
            #[inline]
            pub fn max_state() -> u32 {
                #last_state_id
            }

            /// Get a property from this block state. Will be `None` if the block can't have the property.
            ///
            /// ```
            /// fn is_waterlogged(block_state: azalea_block::BlockState) -> bool {
            ///     block_state.property::<azalea_block::properties::Waterlogged>().unwrap_or_default()
            /// }
            /// ```
            pub fn property<P: Property>(self) -> Option<P::Value> {
                P::try_from_block_state(self)
            }

            /// Whether the given block state is "open". This depends on the block, but usually it's like if a door is open.
            pub fn open(&self) -> bool {
                matches!(self.id, #open_state_ids_match)
            }
        }
    };

    // now impl Property for every property
    // ```
    // match state_id {
    //     // this is just an example of how it might look, these state ids are definitely not correct
    //     0|3|6 => Some(Self::Axis::X),
    //     1|4|7 => Some(Self::Axis::Y),
    //     2|5|8 => Some(Self::Axis::Z),
    //     _ => None
    // }
    // ```
    let mut property_impls = quote! {};
    for (property_struct_name, property_values) in properties_to_state_ids {
        let mut enum_inner_generated = quote! {};

        let mut is_enum_ = false;

        for PropertyVariantData {
            block_state_ids,
            ident,
            is_enum,
        } in property_values
        {
            enum_inner_generated.extend(if is_enum {
                quote! {
                    #(#block_state_ids)|* => Some(Self::#ident),
                }
            } else {
                quote! {
                    #(#block_state_ids)|* => Some(#ident),
                }
            });
            is_enum_ = is_enum;
        }
        let is_enum = is_enum_;

        let property_struct_name =
            Ident::new(&property_struct_name, proc_macro2::Span::call_site());

        let value = if is_enum {
            quote! { Self }
        } else {
            quote! { bool }
        };

        let property_impl = quote! {
            impl Property for #property_struct_name {
                type Value = #value;

                fn try_from_block_state(block_state: BlockState) -> Option<Self::Value> {
                    match block_state.id {
                        #enum_inner_generated
                        _ => None
                    }
                }
            }
        };
        property_impls.extend(property_impl);
    }

    generated.extend(quote! {
        pub mod properties {
            use super::*;

            #property_enums

            #property_impls
        }

        pub mod blocks {
            use super::*;

            #block_structs

            impl From<BlockState> for Box<dyn Block> {
                fn from(block_state: BlockState) -> Self {
                    let b = block_state.id;
                    match b {
                        #from_state_to_block_match
                        _ => panic!("Invalid block state: {}", b),
                    }
                }
            }
            impl From<azalea_registry::Block> for Box<dyn Block> {
                fn from(block: azalea_registry::Block) -> Self {
                    match block {
                        #from_registry_block_to_block_match
                        _ => unreachable!("There should always be a block struct for every azalea_registry::Block variant")
                    }
                }
            }
            impl From<azalea_registry::Block> for BlockState {
                fn from(block: azalea_registry::Block) -> Self {
                    match block {
                        #from_registry_block_to_blockstate_match
                        _ => unreachable!("There should always be a block state for every azalea_registry::Block variant")
                    }
                }
            }
            impl From<azalea_registry::Block> for BlockStates {
                fn from(block: azalea_registry::Block) -> Self {
                    match block {
                        #from_registry_block_to_blockstates_match
                        _ => unreachable!("There should always be a block state for every azalea_registry::Block variant")
                    }
                }
            }
        }
    });

    generated.into()
}<|MERGE_RESOLUTION|>--- conflicted
+++ resolved
@@ -327,16 +327,10 @@
                 }
 
                 property_enums.extend(quote! {
-                    #[derive(Debug, Clone, Copy)]
+                    #[derive(Debug, Clone, Copy, PartialEq, Eq)]
                     pub enum #property_struct_name {
                         #property_enum_variants
                     }
-
-                    // impl Property for #property_struct_name {
-                    //     type Value = Self;
-
-                    //     fn try_from_block_state
-                    // }
 
                     impl From<u32> for #property_struct_name {
                         fn from(value: u32) -> Self {
@@ -354,12 +348,8 @@
                 property_variant_types = vec!["true".to_string(), "false".to_string()];
 
                 property_enums.extend(quote! {
-                    #[derive(Debug, Clone, Copy)]
+                    #[derive(Debug, Clone, Copy, PartialEq, Eq)]
                     pub struct #property_struct_name(pub bool);
-
-                    // impl Property for #property_struct_name {
-                    //     type Value = bool;
-                    // }
 
                     impl From<u32> for #property_struct_name {
                         fn from(value: u32) -> Self {
@@ -384,11 +374,6 @@
     let mut from_registry_block_to_blockstate_match = quote! {};
     let mut from_registry_block_to_blockstates_match = quote! {};
 
-<<<<<<< HEAD
-    // a list of block state ids that have the properties
-    let mut waterlogged_state_ids: Vec<u32> = Vec::new();
-    let mut open_state_ids: Vec<u32> = Vec::new();
-=======
     // {
     //     Waterlogged: [
     //         [ vec of waterlogged = true state ids ],
@@ -396,7 +381,6 @@
     //     }
     // }
     let mut properties_to_state_ids: HashMap<String, Vec<PropertyVariantData>> = HashMap::new();
->>>>>>> f15f0325
 
     for block in &input.block_definitions.blocks {
         let block_property_names = &block
@@ -545,22 +529,6 @@
                     #property_name: #property_variant,
                 });
 
-<<<<<<< HEAD
-                // if "waterlogged" is a property and it's true for this state then add it to
-                // waterlogged_state_ids
-                match property_name.to_string().as_str() {
-                    "waterlogged" => {
-                        if property_value.to_string() == "true" {
-                            waterlogged_state_ids.push(state_id)
-                        }
-                    }
-                    "open" => {
-                        if property_value.to_string() == "true" {
-                            open_state_ids.push(state_id)
-                        }
-                    }
-                    _ => {}
-=======
                 // add to properties_to_state_ids
                 let property_variants = properties_to_state_ids
                     .entry(property_value_name_ident.to_string())
@@ -576,7 +544,6 @@
                         ident: variant,
                         is_enum: property.is_enum,
                     });
->>>>>>> f15f0325
                 }
             }
 
@@ -724,12 +691,6 @@
         block_structs.extend(block_struct);
     }
 
-<<<<<<< HEAD
-    let waterlogged_state_ids_match = quote! { #(#waterlogged_state_ids)|* };
-    let open_state_ids_match = quote! { #(#open_state_ids)|* };
-
-=======
->>>>>>> f15f0325
     let last_state_id = state_id - 1;
     let mut generated = quote! {
         impl BlockState {
@@ -748,11 +709,6 @@
             /// ```
             pub fn property<P: Property>(self) -> Option<P::Value> {
                 P::try_from_block_state(self)
-            }
-
-            /// Whether the given block state is "open". This depends on the block, but usually it's like if a door is open.
-            pub fn open(&self) -> bool {
-                matches!(self.id, #open_state_ids_match)
             }
         }
     };
