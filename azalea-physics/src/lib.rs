--- conflicted
+++ resolved
@@ -329,41 +329,11 @@
 
     #[test]
     fn test_gravity() {
-<<<<<<< HEAD
-        let mut world = PartialWorld::default();
-
-        world.add_entity(
-            0,
-            EntityData::new(
-                Uuid::from_u128(0),
-                Vec3 {
-                    x: 0.,
-                    y: 70.,
-                    z: 0.,
-                },
-                EntityMetadata::Player(metadata::Player::default()),
-            ),
-        );
-        let mut entity = world.entity_mut(0).unwrap();
-        // y should start at 70
-        assert_eq!(entity.pos().y, 70.);
-        entity.ai_step();
-        // delta is applied before gravity, so the first tick only sets the delta
-        assert_eq!(entity.pos().y, 70.);
-        assert!(entity.delta.y < 0.);
-        entity.ai_step();
-        // the second tick applies the delta to the position, so now it should go down
-        assert!(
-            entity.pos().y < 70.,
-            "Entity y ({}) didn't go down after physics steps",
-            entity.pos().y
-=======
         let mut app = make_test_app();
         let _world_lock = app.world.resource_mut::<WorldContainer>().insert(
             ResourceLocation::new("minecraft:overworld").unwrap(),
             384,
             -64,
->>>>>>> a72b7683
         );
 
         let entity = app
@@ -409,23 +379,6 @@
     }
     #[test]
     fn test_collision() {
-<<<<<<< HEAD
-        let mut world = PartialWorld::default();
-        world
-            .set_chunk(&ChunkPos { x: 0, z: 0 }, Some(Chunk::default()))
-            .unwrap();
-        world.add_entity(
-            0,
-            EntityData::new(
-                Uuid::from_u128(0),
-                Vec3 {
-                    x: 0.5,
-                    y: 70.,
-                    z: 0.5,
-                },
-                EntityMetadata::Player(metadata::Player::default()),
-            ),
-=======
         let mut app = make_test_app();
         let world_lock = app.world.resource_mut::<WorldContainer>().insert(
             ResourceLocation::new("minecraft:overworld").unwrap(),
@@ -460,7 +413,6 @@
             &BlockPos { x: 0, y: 69, z: 0 },
             BlockState::Stone,
             &mut world_lock.write().chunks,
->>>>>>> a72b7683
         );
         assert!(
             block_state.is_some(),
@@ -484,29 +436,11 @@
 
     #[test]
     fn test_slab_collision() {
-<<<<<<< HEAD
-        let mut world = PartialWorld::default();
-        world
-            .set_chunk(&ChunkPos { x: 0, z: 0 }, Some(Chunk::default()))
-            .unwrap();
-        world.add_entity(
-            0,
-            EntityData::new(
-                Uuid::from_u128(0),
-                Vec3 {
-                    x: 0.5,
-                    y: 71.,
-                    z: 0.5,
-                },
-                EntityMetadata::Player(metadata::Player::default()),
-            ),
-=======
         let mut app = make_test_app();
         let world_lock = app.world.resource_mut::<WorldContainer>().insert(
             ResourceLocation::new("minecraft:overworld").unwrap(),
             384,
             -64,
->>>>>>> a72b7683
         );
         let mut partial_world = PartialWorld::default();
 
@@ -551,23 +485,6 @@
 
     #[test]
     fn test_top_slab_collision() {
-<<<<<<< HEAD
-        let mut world = PartialWorld::default();
-        world
-            .set_chunk(&ChunkPos { x: 0, z: 0 }, Some(Chunk::default()))
-            .unwrap();
-        world.add_entity(
-            0,
-            EntityData::new(
-                Uuid::from_u128(0),
-                Vec3 {
-                    x: 0.5,
-                    y: 71.,
-                    z: 0.5,
-                },
-                EntityMetadata::Player(metadata::Player::default()),
-            ),
-=======
         let mut app = make_test_app();
         let world_lock = app.world.resource_mut::<WorldContainer>().insert(
             ResourceLocation::new("minecraft:overworld").unwrap(),
@@ -580,7 +497,6 @@
             &ChunkPos { x: 0, z: 0 },
             Some(Chunk::default()),
             &mut world_lock.write().chunks,
->>>>>>> a72b7683
         );
         let entity = app
             .world
@@ -617,23 +533,6 @@
 
     #[test]
     fn test_weird_wall_collision() {
-<<<<<<< HEAD
-        let mut world = PartialWorld::default();
-        world
-            .set_chunk(&ChunkPos { x: 0, z: 0 }, Some(Chunk::default()))
-            .unwrap();
-        world.add_entity(
-            0,
-            EntityData::new(
-                Uuid::from_u128(0),
-                Vec3 {
-                    x: 0.5,
-                    y: 73.,
-                    z: 0.5,
-                },
-                EntityMetadata::Player(metadata::Player::default()),
-            ),
-=======
         let mut app = make_test_app();
         let world_lock = app.world.resource_mut::<WorldContainer>().insert(
             ResourceLocation::new("minecraft:overworld").unwrap(),
@@ -646,7 +545,6 @@
             &ChunkPos { x: 0, z: 0 },
             Some(Chunk::default()),
             &mut world_lock.write().chunks,
->>>>>>> a72b7683
         );
         let entity = app
             .world
