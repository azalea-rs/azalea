use std::sync::Arc;

use azalea_block::{
    BlockState, block_state::BlockStateIntegerRepr, fluid_state::to_or_from_legacy_fluid_level,
    properties::WaterLevel,
};
use azalea_core::{
    identifier::Identifier,
    position::{BlockPos, ChunkPos, Vec3},
    registry_holder::RegistryHolder,
<<<<<<< HEAD
    resource_location::Identifier,
=======
>>>>>>> 5ef9ab93
    tick::GameTick,
};
use azalea_entity::{EntityBundle, EntityPlugin, HasClientLoaded, LocalEntity, Physics, Position};
use azalea_physics::PhysicsPlugin;
use azalea_world::{Chunk, Instance, InstanceContainer, MinecraftEntityId, PartialInstance};
use bevy_app::App;
use parking_lot::RwLock;
use uuid::Uuid;

/// You need an app to spawn entities in the world and do updates.
fn make_test_app() -> App {
    let mut app = App::new();
    app.add_plugins((PhysicsPlugin, EntityPlugin))
        .init_resource::<InstanceContainer>();
    app
}

pub fn insert_overworld(app: &mut App) -> Arc<RwLock<Instance>> {
    app.world_mut()
        .resource_mut::<InstanceContainer>()
        .get_or_insert(
            Identifier::new("minecraft:overworld"),
            384,
            -64,
            &RegistryHolder::default(),
        )
}

#[test]
fn test_gravity() {
    let mut app = make_test_app();
    let world_lock = insert_overworld(&mut app);
    let mut partial_world = PartialInstance::default();
    // the entity has to be in a loaded chunk for physics to work
    partial_world.chunks.set(
        &ChunkPos { x: 0, z: 0 },
        Some(Chunk::default()),
        &mut world_lock.write().chunks,
    );

    let entity = app
        .world_mut()
        .spawn((
            EntityBundle::new(
                Uuid::nil(),
                Vec3 {
                    x: 0.,
                    y: 70.,
                    z: 0.,
                },
                azalea_registry::EntityKind::Zombie,
                Identifier::new("minecraft:overworld"),
            ),
            MinecraftEntityId(0),
            LocalEntity,
            HasClientLoaded,
        ))
        .id();
    {
        let entity_pos = *app.world_mut().get::<Position>(entity).unwrap();
        // y should start at 70
        assert_eq!(entity_pos.y, 70.);
    }
    app.update();
    app.world_mut().run_schedule(GameTick);
    app.update();
    {
        let entity_pos = *app.world_mut().get::<Position>(entity).unwrap();
        // delta is applied before gravity, so the first tick only sets the delta
        assert_eq!(entity_pos.y, 70.);
        let entity_physics = app.world_mut().get::<Physics>(entity).unwrap();
        assert!(entity_physics.velocity.y < 0.);
    }
    app.world_mut().run_schedule(GameTick);
    app.update();
    {
        let entity_pos = *app.world_mut().get::<Position>(entity).unwrap();
        // the second tick applies the delta to the position, so now it should go down
        assert!(
            entity_pos.y < 70.,
            "Entity y ({}) didn't go down after physics steps",
            entity_pos.y
        );
    }
}
#[test]
fn test_collision() {
    let mut app = make_test_app();
    let world_lock = insert_overworld(&mut app);
    let mut partial_world = PartialInstance::default();

    partial_world.chunks.set(
        &ChunkPos { x: 0, z: 0 },
        Some(Chunk::default()),
        &mut world_lock.write().chunks,
    );
    let entity = app
        .world_mut()
        .spawn((
            EntityBundle::new(
                Uuid::nil(),
                Vec3 {
                    x: 0.5,
                    y: 70.,
                    z: 0.5,
                },
                azalea_registry::EntityKind::Player,
                Identifier::new("minecraft:overworld"),
            ),
            MinecraftEntityId(0),
            LocalEntity,
            HasClientLoaded,
        ))
        .id();
    let block_state = partial_world.chunks.set_block_state(
        BlockPos { x: 0, y: 69, z: 0 },
        azalea_registry::Block::Stone.into(),
        &world_lock.write().chunks,
    );
    assert!(
        block_state.is_some(),
        "Block state should exist, if this fails that means the chunk wasn't loaded and the block didn't get placed"
    );
    app.update();
    app.world_mut().run_schedule(GameTick);
    app.update();
    {
        let entity_pos = *app.world_mut().get::<Position>(entity).unwrap();
        // delta will change, but it won't move until next tick
        assert_eq!(entity_pos.y, 70.);
        let entity_physics = app.world_mut().get::<Physics>(entity).unwrap();
        assert!(entity_physics.velocity.y < 0.);
    }
    app.world_mut().run_schedule(GameTick);
    app.update();
    {
        let entity_pos = *app.world_mut().get::<Position>(entity).unwrap();
        // the second tick applies the delta to the position, but it also does collision
        assert_eq!(entity_pos.y, 70.);
    }
}

#[test]
fn test_slab_collision() {
    let mut app = make_test_app();
    let world_lock = insert_overworld(&mut app);
    let mut partial_world = PartialInstance::default();

    partial_world.chunks.set(
        &ChunkPos { x: 0, z: 0 },
        Some(Chunk::default()),
        &mut world_lock.write().chunks,
    );
    let entity = app
        .world_mut()
        .spawn((
            EntityBundle::new(
                Uuid::nil(),
                Vec3 {
                    x: 0.5,
                    y: 71.,
                    z: 0.5,
                },
                azalea_registry::EntityKind::Player,
                Identifier::new("minecraft:overworld"),
            ),
            MinecraftEntityId(0),
            LocalEntity,
            HasClientLoaded,
        ))
        .id();
    let block_state = partial_world.chunks.set_block_state(
        BlockPos { x: 0, y: 69, z: 0 },
        azalea_block::blocks::StoneSlab {
            kind: azalea_block::properties::Type::Bottom,
            waterlogged: false,
        }
        .into(),
        &world_lock.write().chunks,
    );
    assert!(
        block_state.is_some(),
        "Block state should exist, if this fails that means the chunk wasn't loaded and the block didn't get placed"
    );
    // do a few steps so we fall on the slab
    for _ in 0..20 {
        app.world_mut().run_schedule(GameTick);
        app.update();
    }
    let entity_pos = app.world_mut().get::<Position>(entity).unwrap();
    assert_eq!(entity_pos.y, 69.5);
}

#[test]
fn test_top_slab_collision() {
    let mut app = make_test_app();
    let world_lock = insert_overworld(&mut app);
    let mut partial_world = PartialInstance::default();

    partial_world.chunks.set(
        &ChunkPos { x: 0, z: 0 },
        Some(Chunk::default()),
        &mut world_lock.write().chunks,
    );
    let entity = app
        .world_mut()
        .spawn((
            EntityBundle::new(
                Uuid::nil(),
                Vec3 {
                    x: 0.5,
                    y: 71.,
                    z: 0.5,
                },
                azalea_registry::EntityKind::Player,
                Identifier::new("minecraft:overworld"),
            ),
            MinecraftEntityId(0),
            LocalEntity,
            HasClientLoaded,
        ))
        .id();
    let block_state = world_lock.write().chunks.set_block_state(
        BlockPos { x: 0, y: 69, z: 0 },
        azalea_block::blocks::StoneSlab {
            kind: azalea_block::properties::Type::Top,
            waterlogged: false,
        }
        .into(),
    );
    assert!(
        block_state.is_some(),
        "Block state should exist, if this fails that means the chunk wasn't loaded and the block didn't get placed"
    );
    // do a few steps so we fall on the slab
    for _ in 0..20 {
        app.world_mut().run_schedule(GameTick);
        app.update();
    }
    let entity_pos = app.world_mut().get::<Position>(entity).unwrap();
    assert_eq!(entity_pos.y, 70.);
}

#[test]
fn test_weird_wall_collision() {
    let mut app = make_test_app();
    let world_lock = app
        .world_mut()
        .resource_mut::<InstanceContainer>()
        .get_or_insert(
            Identifier::new("minecraft:overworld"),
            384,
            -64,
            &RegistryHolder::default(),
        );
    let mut partial_world = PartialInstance::default();

    partial_world.chunks.set(
        &ChunkPos { x: 0, z: 0 },
        Some(Chunk::default()),
        &mut world_lock.write().chunks,
    );
    let entity = app
        .world_mut()
        .spawn((
            EntityBundle::new(
                Uuid::nil(),
                Vec3 {
                    x: 0.5,
                    y: 73.,
                    z: 0.5,
                },
                azalea_registry::EntityKind::Player,
                Identifier::new("minecraft:overworld"),
            ),
            MinecraftEntityId(0),
            LocalEntity,
            HasClientLoaded,
        ))
        .id();
    let block_state = world_lock.write().chunks.set_block_state(
        BlockPos { x: 0, y: 69, z: 0 },
        azalea_block::blocks::CobblestoneWall {
            east: azalea_block::properties::WallEast::Low,
            north: azalea_block::properties::WallNorth::Low,
            south: azalea_block::properties::WallSouth::Low,
            west: azalea_block::properties::WallWest::Low,
            up: false,
            waterlogged: false,
        }
        .into(),
    );
    assert!(
        block_state.is_some(),
        "Block state should exist, if this fails that means the chunk wasn't loaded and the block didn't get placed"
    );
    // do a few steps so we fall on the wall
    for _ in 0..20 {
        app.world_mut().run_schedule(GameTick);
        app.update();
    }

    let entity_pos = app.world_mut().get::<Position>(entity).unwrap();
    assert_eq!(entity_pos.y, 70.5);
}

#[test]
fn test_negative_coordinates_weird_wall_collision() {
    let mut app = make_test_app();
    let world_lock = app
        .world_mut()
        .resource_mut::<InstanceContainer>()
        .get_or_insert(
            Identifier::new("minecraft:overworld"),
            384,
            -64,
            &RegistryHolder::default(),
        );
    let mut partial_world = PartialInstance::default();

    partial_world.chunks.set(
        &ChunkPos { x: -1, z: -1 },
        Some(Chunk::default()),
        &mut world_lock.write().chunks,
    );
    let entity = app
        .world_mut()
        .spawn((
            EntityBundle::new(
                Uuid::nil(),
                Vec3 {
                    x: -7.5,
                    y: 73.,
                    z: -7.5,
                },
                azalea_registry::EntityKind::Player,
                Identifier::new("minecraft:overworld"),
            ),
            MinecraftEntityId(0),
            LocalEntity,
            HasClientLoaded,
        ))
        .id();
    let block_state = world_lock.write().chunks.set_block_state(
        BlockPos {
            x: -8,
            y: 69,
            z: -8,
        },
        azalea_block::blocks::CobblestoneWall {
            east: azalea_block::properties::WallEast::Low,
            north: azalea_block::properties::WallNorth::Low,
            south: azalea_block::properties::WallSouth::Low,
            west: azalea_block::properties::WallWest::Low,
            up: false,
            waterlogged: false,
        }
        .into(),
    );
    assert!(
        block_state.is_some(),
        "Block state should exist, if this fails that means the chunk wasn't loaded and the block didn't get placed"
    );
    // do a few steps so we fall on the wall
    for _ in 0..20 {
        app.world_mut().run_schedule(GameTick);
        app.update();
    }

    let entity_pos = app.world_mut().get::<Position>(entity).unwrap();
    assert_eq!(entity_pos.y, 70.5);
}

#[test]
fn spawn_and_unload_world() {
    let mut app = make_test_app();
    let world_lock = app
        .world_mut()
        .resource_mut::<InstanceContainer>()
        .get_or_insert(
            Identifier::new("minecraft:overworld"),
            384,
            -64,
            &RegistryHolder::default(),
        );
    let mut partial_world = PartialInstance::default();

    partial_world.chunks.set(
        &ChunkPos { x: -1, z: -1 },
        Some(Chunk::default()),
        &mut world_lock.write().chunks,
    );
    let _entity = app
        .world_mut()
        .spawn((
            EntityBundle::new(
                Uuid::nil(),
                Vec3 {
                    x: -7.5,
                    y: 73.,
                    z: -7.5,
                },
                azalea_registry::EntityKind::Player,
                Identifier::new("minecraft:overworld"),
            ),
            MinecraftEntityId(0),
            LocalEntity,
            HasClientLoaded,
        ))
        .id();

    // do a tick
    app.world_mut().run_schedule(GameTick);
    app.update();

    // now unload the partial_world and world_lock
    drop(partial_world);
    drop(world_lock);

    // do another tick
    app.world_mut().run_schedule(GameTick);
    app.update();
}

#[test]
fn test_afk_pool() {
    let mut app = make_test_app();
    let world_lock = insert_overworld(&mut app);
    let mut partial_world = PartialInstance::default();

    partial_world.chunks.set(
        &ChunkPos { x: 0, z: 0 },
        Some(Chunk::default()),
        &mut world_lock.write().chunks,
    );
    let setblock = |x: i32, y: i32, z: i32, b: BlockState| {
        world_lock
            .write()
            .chunks
            .set_block_state(BlockPos { x, y, z }, b);
    };

    let stone = azalea_block::blocks::Stone {}.into();
    let sign = azalea_block::blocks::OakSign {
        rotation: azalea_block::properties::OakSignRotation::_0,
        waterlogged: false,
    }
    .into();
    let water = |level: u8| {
        BlockState::from(azalea_block::blocks::Water {
            level: WaterLevel::from(to_or_from_legacy_fluid_level(level) as BlockStateIntegerRepr),
        })
    };

    let mut y = 69;

    // first layer
    {
        setblock(1, y, 1, stone);
        setblock(2, y, 1, stone);
        setblock(3, y, 1, stone);
        setblock(3, y, 2, stone);
        setblock(3, y, 3, stone);
        setblock(2, y, 3, stone);
        setblock(1, y, 3, stone);
        setblock(1, y, 2, stone);
    }
    // second layer
    y += 1;
    {
        setblock(1, y, 0, stone);
        setblock(2, y, 0, stone);
        setblock(3, y, 0, stone);

        setblock(0, y, 1, stone);
        setblock(0, y, 2, stone);
        setblock(0, y, 3, stone);

        setblock(1, y, 4, stone);
        setblock(2, y, 4, stone);
        setblock(3, y, 4, stone);

        setblock(4, y, 1, stone);
        setblock(4, y, 2, stone);
        setblock(4, y, 3, stone);

        // middle block
        setblock(2, y, 2, stone);

        // sign
        setblock(1, y, 1, sign);

        // water
        setblock(1, y, 2, water(8));
        setblock(1, y, 3, water(7));
        setblock(2, y, 3, water(6));
        setblock(3, y, 3, water(5));
        setblock(3, y, 2, water(4));
        setblock(3, y, 1, water(3));
        setblock(2, y, 1, water(2));
    }
    // third layer
    y += 1;
    {
        setblock(1, y, 1, water(8));
        setblock(2, y, 1, sign);
    }

    let entity = app
        .world_mut()
        .spawn((
            EntityBundle::new(
                Uuid::nil(),
                Vec3 {
                    x: 3.5,
                    y: 70.,
                    z: 1.5,
                },
                azalea_registry::EntityKind::Player,
                Identifier::new("minecraft:overworld"),
            ),
            MinecraftEntityId(0),
            LocalEntity,
            HasClientLoaded,
        ))
        .id();

    let mut blocks_visited = Vec::new();
    let mut loops_done = 0;

    for _ in 0..300 {
        app.world_mut().run_schedule(GameTick);
        app.update();

        let entity_pos = app.world_mut().get::<Position>(entity).unwrap();
        let entity_block_pos = BlockPos::from(entity_pos);

        if !blocks_visited.contains(&entity_block_pos) {
            blocks_visited.push(entity_block_pos);

            if blocks_visited.len() == 8 {
                loops_done += 1;
                blocks_visited.clear();
            }
        }
    }

    assert_eq!(
        blocks_visited.into_iter().collect::<Vec<_>>(),
        vec![
            BlockPos::new(3, 70, 2),
            BlockPos::new(3, 70, 1),
            BlockPos::new(2, 70, 1),
            BlockPos::new(1, 70, 1),
        ]
    );
    assert_eq!(loops_done, 1);
}<|MERGE_RESOLUTION|>--- conflicted
+++ resolved
@@ -8,10 +8,6 @@
     identifier::Identifier,
     position::{BlockPos, ChunkPos, Vec3},
     registry_holder::RegistryHolder,
-<<<<<<< HEAD
-    resource_location::Identifier,
-=======
->>>>>>> 5ef9ab93
     tick::GameTick,
 };
 use azalea_entity::{EntityBundle, EntityPlugin, HasClientLoaded, LocalEntity, Physics, Position};
