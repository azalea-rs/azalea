use std::{
    cmp::Ordering,
    collections::{HashMap, HashSet},
    mem, ptr,
    rc::Rc,
    sync::Arc,
};

use parking_lot::RwLock;

use crate::{
    builder::argument_builder::ArgumentBuilder,
    context::{CommandContext, CommandContextBuilder},
    exceptions::{BuiltInExceptions, CommandSyntaxException},
    parse_results::ParseResults,
    string_reader::StringReader,
    suggestion::{Suggestions, SuggestionsBuilder},
    tree::CommandNode,
};

/// The root of the command tree. You need to make this to register commands.
///
/// ```
/// # use azalea_brigadier::prelude::*;
/// # struct CommandSource;
/// let mut subject = CommandDispatcher::<CommandSource>::new();
/// ```
pub struct CommandDispatcher<S>
where
    Self: Sync + Send,
{
    pub root: Arc<RwLock<CommandNode<S>>>,
}

impl<S> CommandDispatcher<S> {
    pub fn new() -> Self {
        Self {
            root: Arc::new(RwLock::new(CommandNode::default())),
        }
    }

    /// Add a new node to the root.
    ///
    /// ```
    /// # use azalea_brigadier::prelude::*;
    /// # let mut subject = CommandDispatcher::<()>::new();
    /// subject.register(literal("foo").executes(|_| 42));
    /// ```
    pub fn register(&mut self, node: ArgumentBuilder<S>) -> Arc<RwLock<CommandNode<S>>> {
        let build = Arc::new(RwLock::new(node.build()));
        self.root.write().add_child(&build);
        build
    }

    pub fn parse(&self, command: StringReader, source: S) -> ParseResults<S> {
        let source = Arc::new(source);

        let context = CommandContextBuilder::new(self, source, self.root.clone(), command.cursor());
        self.parse_nodes(&self.root, &command, context).unwrap()
    }

    fn parse_nodes<'a>(
        &'a self,
        node: &Arc<RwLock<CommandNode<S>>>,
        original_reader: &StringReader,
        context_so_far: CommandContextBuilder<'a, S>,
    ) -> Result<ParseResults<'a, S>, CommandSyntaxException> {
        let source = context_so_far.source.clone();
        #[allow(clippy::mutable_key_type)] // this is fine because we don't mutate the key
        let mut errors = HashMap::<Rc<CommandNode<S>>, CommandSyntaxException>::new();
        let mut potentials: Vec<ParseResults<S>> = vec![];
        let cursor = original_reader.cursor();

        for child in node.read().get_relevant_nodes(&mut original_reader.clone()) {
            if !child.read().can_use(&source) {
                continue;
            }
            let mut context = context_so_far.clone();
            let mut reader = original_reader.clone();

            let parse_with_context_result =
                child.read().parse_with_context(&mut reader, &mut context);
            if let Err(ex) = parse_with_context_result {
                errors.insert(
                    Rc::new((*child.read()).clone()),
                    BuiltInExceptions::DispatcherParseException {
                        message: ex.message(),
                    }
                    .create_with_context(&reader),
                );
                reader.cursor = cursor;
                continue;
            }
            if reader.can_read() && reader.peek() != ' ' {
                errors.insert(
                    Rc::new((*child.read()).clone()),
                    BuiltInExceptions::DispatcherExpectedArgumentSeparator
                        .create_with_context(&reader),
                );
                reader.cursor = cursor;
                continue;
            }

            context.with_command(&child.read().command);
            if reader.can_read_length(if child.read().redirect.is_none() {
                2
            } else {
                1
            }) {
                reader.skip();
                match &child.read().redirect {
                    Some(redirect) => {
                        let child_context = CommandContextBuilder::new(
                            self,
                            source,
                            redirect.clone(),
                            reader.cursor,
                        );
                        let parse = self
                            .parse_nodes(redirect, &reader, child_context)
                            .expect("Parsing nodes failed");
                        context.with_child(Rc::new(parse.context));
                        return Ok(ParseResults {
                            context,
                            reader: parse.reader,
                            exceptions: parse.exceptions,
                        });
                    }
                    _ => {
                        let parse = self
                            .parse_nodes(&child, &reader, context)
                            .expect("Parsing nodes failed");
                        potentials.push(parse);
                    }
                }
            } else {
                potentials.push(ParseResults {
                    context,
                    reader,
                    exceptions: HashMap::new(),
                });
            }
        }

        if !potentials.is_empty() {
            if potentials.len() > 1 {
                potentials.sort_by(|a, b| {
                    if !a.reader.can_read() && b.reader.can_read() {
                        return Ordering::Less;
                    };
                    if a.reader.can_read() && !b.reader.can_read() {
                        return Ordering::Greater;
                    };
                    if a.exceptions.is_empty() && !b.exceptions.is_empty() {
                        return Ordering::Less;
                    };
                    if !a.exceptions.is_empty() && b.exceptions.is_empty() {
                        return Ordering::Greater;
                    };
                    Ordering::Equal
                });
            }
            let best_potential = potentials.into_iter().next().unwrap();
            return Ok(best_potential);
        }

        Ok(ParseResults {
            context: context_so_far,
            reader: original_reader.clone(),
            exceptions: errors,
        })
    }

    /// Parse and execute the command using the given input and context. The
    /// number returned depends on the command, and may not be of significance.
    ///
    /// This is a shortcut for `Self::parse` and `Self::execute_parsed`.
    pub fn execute(
        &self,
        input: impl Into<StringReader>,
        source: S,
    ) -> Result<i32, CommandSyntaxException> {
        let input = input.into();

        let parse = self.parse(input, source);
        Self::execute_parsed(parse)
    }

    pub fn add_paths(
        node: Arc<RwLock<CommandNode<S>>>,
        result: &mut Vec<Vec<Arc<RwLock<CommandNode<S>>>>>,
        parents: Vec<Arc<RwLock<CommandNode<S>>>>,
    ) {
        let mut current = parents;
        current.push(node.clone());
        result.push(current.clone());

        for child in node.read().children.values() {
            Self::add_paths(child.clone(), result, current.clone());
        }
    }

    pub fn get_path(&self, target: CommandNode<S>) -> Vec<String> {
        let rc_target = Arc::new(RwLock::new(target));
        let mut nodes: Vec<Vec<Arc<RwLock<CommandNode<S>>>>> = Vec::new();
        Self::add_paths(self.root.clone(), &mut nodes, vec![]);

        for list in nodes {
            if *list.last().expect("Nothing in list").read() == *rc_target.read() {
                let mut result: Vec<String> = Vec::with_capacity(list.len());
                for node in list {
                    if !Arc::ptr_eq(&node, &self.root) {
                        result.push(node.read().name().to_string());
                    }
                }
                return result;
            }
        }
        vec![]
    }

    pub fn find_node(&self, path: &[&str]) -> Option<Arc<RwLock<CommandNode<S>>>> {
        let mut node = self.root.clone();
        for name in path {
            match node.clone().read().child(name) {
                Some(child) => {
                    node = child;
                }
                _ => {
                    return None;
                }
            };
        }
        Some(node)
    }

    /// Executes a given pre-parsed command.
    pub fn execute_parsed(parse: ParseResults<S>) -> Result<i32, CommandSyntaxException> {
        if parse.reader.can_read() {
            if parse.exceptions.len() == 1 {
                return Err(parse.exceptions.values().next().unwrap().clone());
            }
            if parse.context.range.is_empty() {
                return Err(
                    BuiltInExceptions::DispatcherUnknownCommand.create_with_context(&parse.reader)
                );
            }
            return Err(
                BuiltInExceptions::DispatcherUnknownArgument.create_with_context(&parse.reader)
            );
        }
        let mut result = 0i32;
        let mut successful_forks = 0;
        let mut forked = false;
        let mut found_command = false;
        let command = parse.reader.string();
        let original = parse.context.build(command);
        let mut contexts = vec![original];
        let mut next: Vec<CommandContext<S>> = vec![];

        while !contexts.is_empty() {
            for context in &contexts {
                let child = &context.child;
                if let Some(child) = child {
                    forked |= child.forks;
                    if child.has_nodes() {
                        found_command = true;
                        let modifier = &context.modifier;
                        if let Some(modifier) = modifier {
                            let results = modifier(context);
                            match results {
                                Ok(results) => {
                                    if !results.is_empty() {
                                        next.extend(
                                            results.iter().map(|s| child.copy_for(s.clone())),
                                        );
                                    }
                                }
                                _ => {
                                    // TODO
                                    // self.consumer.on_command_complete(context, false, 0);
                                    if !forked {
                                        return Err(results.err().unwrap());
                                    }
                                }
                            }
                        } else {
                            next.push(child.copy_for(context.source.clone()));
                        }
                    }
                } else if let Some(context_command) = &context.command {
                    found_command = true;

                    let value = context_command(context);
                    result += value;
                    // consumer.on_command_complete(context, true, value);
                    successful_forks += 1;

                    // TODO: allow context_command to error and handle
                    // those errors
                }
            }

            // move next into contexts and clear next
            mem::swap(&mut contexts, &mut next);
            next.clear();
        }

        if !found_command {
            // consumer.on_command_complete(original, false, 0);
            return Err(
                BuiltInExceptions::DispatcherUnknownCommand.create_with_context(&parse.reader)
            );
        }

        // TODO: this is not how vanilla does it but it works
        Ok(if successful_forks >= 2 {
            successful_forks
        } else {
            result
        })
        // Ok(if forked { successful_forks } else { result })
    }

    pub fn get_all_usage(
        &self,
        node: &CommandNode<S>,
        source: &S,
        restricted: bool,
    ) -> Vec<String> {
        let mut result = vec![];
        self.get_all_usage_recursive(node, source, &mut result, "", restricted);
        result
    }

    fn get_all_usage_recursive(
        &self,
        node: &CommandNode<S>,
        source: &S,
        result: &mut Vec<String>,
        prefix: &str,
        restricted: bool,
    ) {
        if restricted && !node.can_use(source) {
            return;
        }
        if node.command.is_some() {
            result.push(prefix.to_owned());
        }
        match &node.redirect {
            Some(redirect) => {
<<<<<<< HEAD
                let redirect = if std::ptr::eq(redirect.data_ptr(), self.root.data_ptr()) {
=======
                let redirect = if ptr::eq(redirect.data_ptr(), self.root.data_ptr()) {
>>>>>>> 2aa046c4
                    "...".to_string()
                } else {
                    format!("-> {}", redirect.read().usage_text())
                };
                if prefix.is_empty() {
                    result.push(format!("{} {redirect}", node.usage_text()));
                } else {
                    result.push(format!("{prefix} {redirect}"));
                }
            }
            _ => {
                for child in node.children.values() {
                    let child = child.read();
                    self.get_all_usage_recursive(
                        &child,
                        source,
                        result,
                        if prefix.is_empty() {
                            child.usage_text()
                        } else {
                            format!("{prefix} {}", child.usage_text())
                        }
                        .as_str(),
                        restricted,
                    );
                }
            }
        }
    }

    /// Gets the possible executable commands from a specified node.
    ///
    /// You may use [`Self::root`] as a target to get usage data for the entire
    /// command tree.
    pub fn get_smart_usage(
        &self,
        node: &CommandNode<S>,
        source: &S,
    ) -> Vec<(Arc<RwLock<CommandNode<S>>>, String)> {
        let mut result = Vec::new();

        let optional = node.command.is_some();
        for child in node.children.values() {
            let usage = self.get_smart_usage_recursive(&child.read(), source, optional, false);
            if let Some(usage) = usage {
                result.push((child.clone(), usage));
            }
        }

        result
    }

    fn get_smart_usage_recursive(
        &self,
        node: &CommandNode<S>,
        source: &S,
        optional: bool,
        deep: bool,
    ) -> Option<String> {
        if !node.can_use(source) {
            return None;
        }

        let this = if optional {
            format!("[{}]", node.usage_text())
        } else {
            node.usage_text()
        };
        let child_optional = node.command.is_some();
        let open = if child_optional { "[" } else { "(" };
        let close = if child_optional { "]" } else { ")" };

        if deep {
            return Some(this);
        }

        if let Some(redirect) = &node.redirect {
<<<<<<< HEAD
            let redirect = if std::ptr::eq(redirect.data_ptr(), self.root.data_ptr()) {
=======
            let redirect = if ptr::eq(redirect.data_ptr(), self.root.data_ptr()) {
>>>>>>> 2aa046c4
                "...".to_string()
            } else {
                format!("-> {}", redirect.read().usage_text())
            };
            return Some(format!("{this} {redirect}"));
        }

        let children = node
            .children
            .values()
            .filter(|child| child.read().can_use(source))
            .collect::<Vec<_>>();
        match children.len().cmp(&1) {
            Ordering::Less => {}
            Ordering::Equal => {
                let usage = self.get_smart_usage_recursive(
                    &children[0].read(),
                    source,
                    child_optional,
                    child_optional,
                );
                if let Some(usage) = usage {
                    return Some(format!("{this} {usage}"));
                }
            }
            Ordering::Greater => {
                let mut child_usage = HashSet::new();
                for child in &children {
                    let usage =
                        self.get_smart_usage_recursive(&child.read(), source, child_optional, true);
                    if let Some(usage) = usage {
                        child_usage.insert(usage);
                    }
                }
                match child_usage.len().cmp(&1) {
                    Ordering::Less => {}
                    Ordering::Equal => {
                        let usage = child_usage.into_iter().next().unwrap();
                        let usage = if child_optional {
                            format!("[{}]", usage)
                        } else {
                            usage
                        };
                        return Some(format!("{this} {usage}"));
                    }
                    Ordering::Greater => {
                        let mut builder = String::new();
                        builder.push_str(open);
                        let mut count = 0;
                        for child in children {
                            if count > 0 {
                                builder.push('|');
                            }
                            builder.push_str(&child.read().usage_text());
                            count += 1;
                        }
                        if count > 0 {
                            builder.push_str(close);
                            return Some(format!("{this} {builder}"));
                        }
                    }
                }
            }
        }

        Some(this)
    }

    pub fn get_completion_suggestions(parse: ParseResults<S>) -> Suggestions {
        let cursor = parse.reader.total_length();
        Self::get_completion_suggestions_with_cursor(parse, cursor)
    }

    pub fn get_completion_suggestions_with_cursor(
        parse: ParseResults<S>,
        cursor: usize,
    ) -> Suggestions {
        let context = parse.context;

        let node_before_cursor = context.find_suggestion_context(cursor);
        let parent = node_before_cursor.parent;
        let start = usize::min(node_before_cursor.start_pos, cursor);

        let full_input = parse.reader.string();
        let truncated_input = full_input[..cursor].to_string();
        let truncated_input_lowercase = truncated_input.to_lowercase();

        let mut all_suggestions = Vec::new();
        for node in parent.read().children.values() {
            let suggestions = node.read().list_suggestions(
                context.build(&truncated_input),
                SuggestionsBuilder::new_with_lowercase(
                    &truncated_input,
                    &truncated_input_lowercase,
                    start,
                ),
            );
            all_suggestions.push(suggestions);
        }

        Suggestions::merge(full_input, &all_suggestions)
    }
}

impl<S> Default for CommandDispatcher<S> {
    fn default() -> Self {
        Self::new()
    }
}<|MERGE_RESOLUTION|>--- conflicted
+++ resolved
@@ -349,11 +349,7 @@
         }
         match &node.redirect {
             Some(redirect) => {
-<<<<<<< HEAD
-                let redirect = if std::ptr::eq(redirect.data_ptr(), self.root.data_ptr()) {
-=======
                 let redirect = if ptr::eq(redirect.data_ptr(), self.root.data_ptr()) {
->>>>>>> 2aa046c4
                     "...".to_string()
                 } else {
                     format!("-> {}", redirect.read().usage_text())
@@ -431,11 +427,7 @@
         }
 
         if let Some(redirect) = &node.redirect {
-<<<<<<< HEAD
-            let redirect = if std::ptr::eq(redirect.data_ptr(), self.root.data_ptr()) {
-=======
             let redirect = if ptr::eq(redirect.data_ptr(), self.root.data_ptr()) {
->>>>>>> 2aa046c4
                 "...".to_string()
             } else {
                 format!("-> {}", redirect.read().usage_text())
