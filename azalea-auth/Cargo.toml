[package]
name = "azalea-auth"
<<<<<<< HEAD
description = "A port of Mojang's Authlib and launcher authentication."
version = { workspace = true }
edition = { workspace = true }
license = { workspace = true }
repository = { workspace = true }
=======
repository = "https://github.com/azalea-rs/azalea/tree/main/azalea-auth"
version = "0.10.3+mc1.21.3"

# See more keys and their definitions at https://doc.rust-lang.org/cargo/reference/manifest.html
>>>>>>> f364ad6b

[dependencies]
azalea-buf = { path = "../azalea-buf", version = "0.10.0" }
azalea-crypto = { path = "../azalea-crypto", version = "0.10.0" }
<<<<<<< HEAD
base64 = "0.22.1"
chrono = { version = "0.4.38", default-features = false, features = ["serde"] }
md-5 = "0.10.6"
=======
base64 = { workspace = true }
chrono = { workspace = true, features = ["serde"] }
md-5 = { workspace = true }
>>>>>>> f364ad6b
reqwest = { workspace = true, features = ["json", "rustls-tls"] }
rsa = { workspace = true }
serde = { workspace = true, features = ["derive"] }
serde_json = { workspace = true }
thiserror = { workspace = true }
tokio = { workspace = true, features = ["fs"] }
tracing = { workspace = true }
uuid = { workspace = true, features = ["serde", "v3"] }

[dev-dependencies]
<<<<<<< HEAD
env_logger = "0.11.5"
=======
env_logger = { workspace = true }
>>>>>>> f364ad6b
tokio = { workspace = true, features = ["full"] }<|MERGE_RESOLUTION|>--- conflicted
+++ resolved
@@ -1,30 +1,17 @@
 [package]
 name = "azalea-auth"
-<<<<<<< HEAD
 description = "A port of Mojang's Authlib and launcher authentication."
 version = { workspace = true }
 edition = { workspace = true }
 license = { workspace = true }
 repository = { workspace = true }
-=======
-repository = "https://github.com/azalea-rs/azalea/tree/main/azalea-auth"
-version = "0.10.3+mc1.21.3"
-
-# See more keys and their definitions at https://doc.rust-lang.org/cargo/reference/manifest.html
->>>>>>> f364ad6b
 
 [dependencies]
 azalea-buf = { path = "../azalea-buf", version = "0.10.0" }
 azalea-crypto = { path = "../azalea-crypto", version = "0.10.0" }
-<<<<<<< HEAD
-base64 = "0.22.1"
-chrono = { version = "0.4.38", default-features = false, features = ["serde"] }
-md-5 = "0.10.6"
-=======
 base64 = { workspace = true }
 chrono = { workspace = true, features = ["serde"] }
 md-5 = { workspace = true }
->>>>>>> f364ad6b
 reqwest = { workspace = true, features = ["json", "rustls-tls"] }
 rsa = { workspace = true }
 serde = { workspace = true, features = ["derive"] }
@@ -35,9 +22,5 @@
 uuid = { workspace = true, features = ["serde", "v3"] }
 
 [dev-dependencies]
-<<<<<<< HEAD
-env_logger = "0.11.5"
-=======
 env_logger = { workspace = true }
->>>>>>> f364ad6b
 tokio = { workspace = true, features = ["full"] }