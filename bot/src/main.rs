#![feature(type_alias_impl_trait)]

use azalea::bevy_ecs::query::With;
use azalea::entity::metadata::Player;
use azalea::entity::Position;
use azalea::pathfinder::BlockPosGoal;
// use azalea::ClientInformation;
use azalea::{prelude::*, BlockPos, GameProfileComponent, Swarm, SwarmEvent, WalkDirection};
use azalea::{Account, Client, Event};
use azalea_protocol::packets::game::serverbound_client_command_packet::ServerboundClientCommandPacket;
use std::time::Duration;

#[derive(Default, Clone, Component)]
struct State {}

#[derive(Default, Clone, Component)]
struct SwarmState {}

#[tokio::main]
async fn main() -> anyhow::Result<()> {
    env_logger::init();

    {
        use parking_lot::deadlock;
        use std::thread;
        use std::time::Duration;

        // Create a background thread which checks for deadlocks every 10s
        thread::spawn(move || loop {
            thread::sleep(Duration::from_secs(10));
            let deadlocks = deadlock::check_deadlock();
            if deadlocks.is_empty() {
                continue;
            }

            println!("{} deadlocks detected", deadlocks.len());
            for (i, threads) in deadlocks.iter().enumerate() {
                println!("Deadlock #{i}");
                for t in threads {
                    println!("Thread Id {:#?}", t.thread_id());
                    println!("{:#?}", t.backtrace());
                }
            }
        });
    }

    let mut accounts = Vec::new();
    let mut states = Vec::new();

    for i in 0..1 {
        accounts.push(Account::offline(&format!("bot{i}")));
        states.push(State::default());
    }

    loop {
        let e = azalea::SwarmBuilder::new()
            .add_accounts(accounts.clone())
            .set_handler(handle)
            .set_swarm_handler(swarm_handle)
            .join_delay(Duration::from_millis(1000))
            .start("localhost")
            .await;
        // let e = azalea::ClientBuilder::new()
        //     .set_handler(handle)
        //     .start(Account::offline("bot"), "localhost")
        //     .await;
        println!("{e:?}");
    }
}

async fn handle(mut bot: Client, event: Event, _state: State) -> anyhow::Result<()> {
    match event {
        Event::Init => {
            // bot.set_client_information(ClientInformation {
            //     view_distance: 2,
            //     ..Default::default()
            // })
            // .await?;
        }
        Event::Login => {
            bot.chat("Hello world");
        }
        Event::Chat(m) => {
            if m.content() == bot.profile.name {
                bot.chat("Bye");
                tokio::time::sleep(Duration::from_millis(50)).await;
                bot.disconnect();
            }
            let Some(sender) = m.username() else {
                return Ok(())
            };
            // let mut ecs = bot.ecs.lock();
            // let entity = bot
            //     .ecs
            //     .lock()
            //     .query::<&Player>()
            //     .iter(&mut ecs)
            //     .find(|e| e.name() == Some(sender));
            // let entity = bot.entity_by::<With<Player>>(|name: &Name| name == sender);
            let entity = bot.entity_by::<With<Player>, (&GameProfileComponent,)>(
                |profile: &&GameProfileComponent| profile.name == sender,
            );
            if let Some(entity) = entity {
<<<<<<< HEAD
                match m.content().as_str() {
                    "goto" => {
                        let entity_pos = bot.entity_component::<Position>(entity);
                        let target_pos: BlockPos = entity_pos.into();
                        bot.goto(BlockPosGoal::from(target_pos));
                    }
                    "look" => {
                        let entity_pos = bot.entity_component::<Position>(entity);
                        let target_pos: BlockPos = entity_pos.into();
                        println!("target_pos: {target_pos:?}");
                        bot.look_at(target_pos.center());
                    }
                    "jump" => {
                        bot.set_jumping(true);
                    }
                    "walk" => {
                        bot.walk(WalkDirection::Forward);
                    }
                    "stop" => {
                        bot.set_jumping(false);
                        bot.walk(WalkDirection::None);
                    }
                    "lag" => {
                        std::thread::sleep(Duration::from_millis(1000));
                    }
                    _ => {}
=======
                if m.content() == "goto" {
                    let target_pos_vec3 = entity.pos();
                    let target_pos: BlockPos = target_pos_vec3.into();
                    bot.goto(BlockPosGoal::from(target_pos));
                } else if m.content() == "look" {
                    let target_pos_vec3 = entity.pos();
                    let target_pos: BlockPos = target_pos_vec3.into();
                    println!("target_pos: {target_pos:?}");
                    bot.look_at(&target_pos.center());
                } else if m.content() == "jump" {
                    bot.set_jumping(true);
                } else if m.content() == "walk" {
                    bot.walk(WalkDirection::Forward);
                } else if m.content() == "stop" {
                    bot.set_jumping(false);
                    bot.walk(WalkDirection::None);
                } else if m.content() == "lag" {
                    std::thread::sleep(Duration::from_millis(1000));
>>>>>>> d195f400
                }
            }
        }
        Event::Death(_) => {
            bot.write_packet(ServerboundClientCommandPacket {
                action: azalea_protocol::packets::game::serverbound_client_command_packet::Action::PerformRespawn,
            }.get());
        }
        _ => {}
    }

    Ok(())
}

async fn swarm_handle(
    mut swarm: Swarm,
    event: SwarmEvent,
    _state: SwarmState,
) -> anyhow::Result<()> {
    match &event {
        SwarmEvent::Disconnect(account) => {
            println!("bot got kicked! {}", account.username);
            tokio::time::sleep(Duration::from_secs(5)).await;
            swarm.add(account, State::default()).await?;
        }
        SwarmEvent::Chat(m) => {
            println!("swarm chat message: {}", m.message().to_ansi());
            if m.message().to_string() == "<py5> world" {
<<<<<<< HEAD
                for (name, world) in &swarm.world_container.read().worlds {
                    println!("world name: {name}");
                    if let Some(w) = world.upgrade() {
                        for chunk_pos in w.read().chunks.chunks.values() {
=======
                for (name, world) in &swarm.worlds.read().worlds {
                    println!("world name: {name}");
                    if let Some(w) = world.upgrade() {
                        for chunk_pos in w.chunk_storage.read().chunks.values() {
>>>>>>> d195f400
                            println!("chunk: {chunk_pos:?}");
                        }
                    } else {
                        println!("nvm world is gone");
                    }
                }
            }
            if m.message().to_string() == "<py5> hi" {
                for bot in swarm {
                    bot.chat("hello");
                }
            }
        }
        _ => {}
    }
    Ok(())
}<|MERGE_RESOLUTION|>--- conflicted
+++ resolved
@@ -101,43 +101,15 @@
                 |profile: &&GameProfileComponent| profile.name == sender,
             );
             if let Some(entity) = entity {
-<<<<<<< HEAD
-                match m.content().as_str() {
-                    "goto" => {
-                        let entity_pos = bot.entity_component::<Position>(entity);
-                        let target_pos: BlockPos = entity_pos.into();
-                        bot.goto(BlockPosGoal::from(target_pos));
-                    }
-                    "look" => {
-                        let entity_pos = bot.entity_component::<Position>(entity);
-                        let target_pos: BlockPos = entity_pos.into();
-                        println!("target_pos: {target_pos:?}");
-                        bot.look_at(target_pos.center());
-                    }
-                    "jump" => {
-                        bot.set_jumping(true);
-                    }
-                    "walk" => {
-                        bot.walk(WalkDirection::Forward);
-                    }
-                    "stop" => {
-                        bot.set_jumping(false);
-                        bot.walk(WalkDirection::None);
-                    }
-                    "lag" => {
-                        std::thread::sleep(Duration::from_millis(1000));
-                    }
-                    _ => {}
-=======
                 if m.content() == "goto" {
-                    let target_pos_vec3 = entity.pos();
-                    let target_pos: BlockPos = target_pos_vec3.into();
+                    let entity_pos = bot.entity_component::<Position>(entity);
+                    let target_pos: BlockPos = entity_pos.into();
                     bot.goto(BlockPosGoal::from(target_pos));
                 } else if m.content() == "look" {
-                    let target_pos_vec3 = entity.pos();
-                    let target_pos: BlockPos = target_pos_vec3.into();
+                    let entity_pos = bot.entity_component::<Position>(entity);
+                    let target_pos: BlockPos = entity_pos.into();
                     println!("target_pos: {target_pos:?}");
-                    bot.look_at(&target_pos.center());
+                    bot.look_at(target_pos.center());
                 } else if m.content() == "jump" {
                     bot.set_jumping(true);
                 } else if m.content() == "walk" {
@@ -147,7 +119,6 @@
                     bot.walk(WalkDirection::None);
                 } else if m.content() == "lag" {
                     std::thread::sleep(Duration::from_millis(1000));
->>>>>>> d195f400
                 }
             }
         }
@@ -176,17 +147,10 @@
         SwarmEvent::Chat(m) => {
             println!("swarm chat message: {}", m.message().to_ansi());
             if m.message().to_string() == "<py5> world" {
-<<<<<<< HEAD
                 for (name, world) in &swarm.world_container.read().worlds {
                     println!("world name: {name}");
                     if let Some(w) = world.upgrade() {
                         for chunk_pos in w.read().chunks.chunks.values() {
-=======
-                for (name, world) in &swarm.worlds.read().worlds {
-                    println!("world name: {name}");
-                    if let Some(w) = world.upgrade() {
-                        for chunk_pos in w.chunk_storage.read().chunks.values() {
->>>>>>> d195f400
                             println!("chunk: {chunk_pos:?}");
                         }
                     } else {
