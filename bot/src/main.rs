use azalea::pathfinder::BlockPosGoal;
use azalea::{prelude::*, BlockPos};
use azalea::{Account, Client, Event};

#[derive(Default, Clone)]
struct State {}

#[tokio::main]
async fn main() -> anyhow::Result<()> {
    env_logger::init();

    {
        // only for #[cfg]
        use parking_lot::deadlock;
        use std::thread;
        use std::time::Duration;

        // Create a background thread which checks for deadlocks every 10s
        thread::spawn(move || loop {
            thread::sleep(Duration::from_secs(10));
            let deadlocks = deadlock::check_deadlock();
            if deadlocks.is_empty() {
                continue;
            }

            println!("{} deadlocks detected", deadlocks.len());
            for (i, threads) in deadlocks.iter().enumerate() {
                println!("Deadlock #{}", i);
                for t in threads {
                    println!("Thread Id {:#?}", t.thread_id());
                    println!("{:#?}", t.backtrace());
                }
            }
        });
    } // only for #[cfg]

    // let account = Account::microsoft("example@example.com").await?;
    let account = Account::offline("bot");

    loop {
        let e = azalea::start(azalea::Options {
            account: account.clone(),
            address: "localhost",
            state: State::default(),
            plugins: plugins![],
            handle,
        })
        .await;
        println!("{:?}", e);
    }
}

async fn handle(bot: Client, event: Event, _state: State) -> anyhow::Result<()> {
    match event {
        Event::Login => {
            // bot.chat("Hello world").await?;
        }
        Event::Chat(m) => {
            println!("{}", m.message().to_ansi(None));
            if m.message().to_string() == "<py5> goto" {
<<<<<<< HEAD
                let target_pos_vec3 = bot
                    .world
=======
                let target_pos_vec3 = *(bot
                    .dimension
>>>>>>> b9da6f74
                    .read()
                    .entity_by_uuid(&uuid::uuid!("6536bfed869548fd83a1ecd24cf2a0fd"))
                    .unwrap()
                    .pos());
                let target_pos: BlockPos = (&target_pos_vec3).into();
                // bot.look_at(&target_pos_vec3);
                bot.goto(BlockPosGoal::from(target_pos));
                // bot.walk(WalkDirection::Forward);
            }
        }
        Event::Initialize => {
            println!("initialized");
        }
        Event::Tick => {
            // bot.jump();
        }
        _ => {}
    }

    Ok(())
}<|MERGE_RESOLUTION|>--- conflicted
+++ resolved
@@ -58,13 +58,8 @@
         Event::Chat(m) => {
             println!("{}", m.message().to_ansi(None));
             if m.message().to_string() == "<py5> goto" {
-<<<<<<< HEAD
-                let target_pos_vec3 = bot
+                let target_pos_vec3 = *(bot
                     .world
-=======
-                let target_pos_vec3 = *(bot
-                    .dimension
->>>>>>> b9da6f74
                     .read()
                     .entity_by_uuid(&uuid::uuid!("6536bfed869548fd83a1ecd24cf2a0fd"))
                     .unwrap()
