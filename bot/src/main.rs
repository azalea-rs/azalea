use azalea::pathfinder::BlockPosGoal;
use azalea::{prelude::*, BlockPos, Swarm, SwarmEvent};
use azalea::{Account, Client, Event};

#[derive(Default, Clone)]
struct State {}

#[derive(Default, Clone)]
struct SwarmState {}

#[tokio::main]
async fn main() -> anyhow::Result<()> {
    env_logger::init();

    {
        // only for #[cfg]
        use parking_lot::deadlock;
        use std::thread;
        use std::time::Duration;

        // Create a background thread which checks for deadlocks every 10s
        thread::spawn(move || loop {
            thread::sleep(Duration::from_secs(10));
            let deadlocks = deadlock::check_deadlock();
            if deadlocks.is_empty() {
                continue;
            }

            println!("{} deadlocks detected", deadlocks.len());
            for (i, threads) in deadlocks.iter().enumerate() {
                println!("Deadlock #{}", i);
                for t in threads {
                    println!("Thread Id {:#?}", t.thread_id());
                    println!("{:#?}", t.backtrace());
                }
            }
        });
    }

    let mut accounts = Vec::new();
    let mut states = Vec::new();

    for i in 0..5 {
        accounts.push(Account::offline(&format!("bot{}", i)));
        states.push(State::default());
    }

    loop {
        let e = azalea::start_swarm(azalea::SwarmOptions {
            accounts: accounts.clone(),
            address: "localhost",

            states: states.clone(),
            swarm_state: SwarmState::default(),

            plugins: plugins![],
            swarm_plugins: swarm_plugins![],

            handle,
            swarm_handle,
        })
        .await;
        println!("{:?}", e);
    }
}

async fn handle(bot: Client, event: Event, _state: State) -> anyhow::Result<()> {
    match event {
        Event::Login => {
            bot.chat("Hello world").await?;
        }
        Event::Chat(m) => {
<<<<<<< HEAD
            // println!("{}", m.message().to_ansi(None));
            // if m.message().to_string() == "<py5> goto" {
            //     let target_pos_vec3 = bot
            //         .dimension
            //         .read()
            //         .entity_by_uuid(&uuid::uuid!("6536bfed869548fd83a1ecd24cf2a0fd"))
            //         .unwrap()
            //         .pos()
            //         .clone();
            //     let target_pos: BlockPos = (&target_pos_vec3).into();
            //     // bot.look_at(&target_pos_vec3);
            //     bot.goto(BlockPosGoal::from(target_pos));
            //     // bot.walk(WalkDirection::Forward);
            // }
=======
            println!("{}", m.message().to_ansi(None));
            if m.message().to_string() == "<py5> goto" {
                let target_pos_vec3 = *(bot
                    .world
                    .read()
                    .entity_by_uuid(&uuid::uuid!("6536bfed869548fd83a1ecd24cf2a0fd"))
                    .unwrap()
                    .pos());
                let target_pos: BlockPos = (&target_pos_vec3).into();
                // bot.look_at(&target_pos_vec3);
                bot.goto(BlockPosGoal::from(target_pos));
                // bot.walk(WalkDirection::Forward);
            }
>>>>>>> 00bfcde3
        }
        Event::Initialize => {
            println!("initialized");
        }
        Event::Tick => {
            // bot.jump();
        }
        _ => {}
    }

    Ok(())
}

async fn swarm_handle(
    mut _swarm: Swarm,
    _event: SwarmEvent,
    _state: SwarmState,
) -> anyhow::Result<()> {
    Ok(())
}<|MERGE_RESOLUTION|>--- conflicted
+++ resolved
@@ -70,11 +70,10 @@
             bot.chat("Hello world").await?;
         }
         Event::Chat(m) => {
-<<<<<<< HEAD
             // println!("{}", m.message().to_ansi(None));
             // if m.message().to_string() == "<py5> goto" {
             //     let target_pos_vec3 = bot
-            //         .dimension
+            //         .world
             //         .read()
             //         .entity_by_uuid(&uuid::uuid!("6536bfed869548fd83a1ecd24cf2a0fd"))
             //         .unwrap()
@@ -85,21 +84,6 @@
             //     bot.goto(BlockPosGoal::from(target_pos));
             //     // bot.walk(WalkDirection::Forward);
             // }
-=======
-            println!("{}", m.message().to_ansi(None));
-            if m.message().to_string() == "<py5> goto" {
-                let target_pos_vec3 = *(bot
-                    .world
-                    .read()
-                    .entity_by_uuid(&uuid::uuid!("6536bfed869548fd83a1ecd24cf2a0fd"))
-                    .unwrap()
-                    .pos());
-                let target_pos: BlockPos = (&target_pos_vec3).into();
-                // bot.look_at(&target_pos_vec3);
-                bot.goto(BlockPosGoal::from(target_pos));
-                // bot.walk(WalkDirection::Forward);
-            }
->>>>>>> 00bfcde3
         }
         Event::Initialize => {
             println!("initialized");
