use azalea_block::{BlockState, BlockTrait, fluid_state::FluidKind};
use azalea_client::Client;
use azalea_core::position::BlockPos;
<<<<<<< HEAD
use azalea_entity::{Attributes, FluidOnEyes, Physics, inventory::Inventory};
=======
use azalea_entity::{ActiveEffects, FluidOnEyes, Physics};
>>>>>>> 6930966a
use azalea_inventory::{ItemStack, Menu, components};
use azalea_registry::EntityKind;

use crate::bot::BotClientExt;

#[derive(Debug)]
pub struct BestToolResult {
    pub index: usize,
    pub percentage_per_tick: f32,
}

pub trait AutoToolClientExt {
    fn best_tool_in_hotbar_for_block(&self, block: BlockState) -> BestToolResult;
    fn mine_with_auto_tool(&self, block_pos: BlockPos) -> impl Future<Output = ()> + Send;
}

impl AutoToolClientExt for Client {
    fn best_tool_in_hotbar_for_block(&self, block: BlockState) -> BestToolResult {
<<<<<<< HEAD
        self.query_self::<(&Inventory, &Physics, &FluidOnEyes, &Attributes), _>(
            |(inventory, physics, fluid_on_eyes, attributes)| {
=======
        self.query_self::<(&Inventory, &Physics, &FluidOnEyes, &ActiveEffects), _>(
            |(inventory, physics, fluid_on_eyes, active_effects)| {
>>>>>>> 6930966a
                let menu = &inventory.inventory_menu;
                accurate_best_tool_in_hotbar_for_block(
                    block,
                    menu,
                    physics,
                    fluid_on_eyes,
<<<<<<< HEAD
                    attributes,
=======
                    active_effects,
>>>>>>> 6930966a
                )
            },
        )
    }

    async fn mine_with_auto_tool(&self, block_pos: BlockPos) {
        let block_state = self
            .world()
            .read()
            .get_block_state(block_pos)
            .unwrap_or_default();
        let best_tool_result = self.best_tool_in_hotbar_for_block(block_state);
        self.set_selected_hotbar_slot(best_tool_result.index as u8);
        self.mine(block_pos).await;
    }
}

/// Returns the best tool in the hotbar for the given block.
///
/// Note that this doesn't take into account whether the player is on the ground
/// or in water, use [`accurate_best_tool_in_hotbar_for_block`] instead if you
/// care about those things.
pub fn best_tool_in_hotbar_for_block(block: BlockState, menu: &Menu) -> BestToolResult {
    let mut physics = Physics::default();
    physics.set_on_ground(true);

    let inactive_effects = ActiveEffects::default();
    accurate_best_tool_in_hotbar_for_block(
        block,
        menu,
        &physics,
        &FluidOnEyes::new(FluidKind::Empty),
<<<<<<< HEAD
        &Attributes::new(EntityKind::Player),
=======
        &inactive_effects,
>>>>>>> 6930966a
    )
}

pub fn accurate_best_tool_in_hotbar_for_block(
    block: BlockState,
    menu: &Menu,
    physics: &Physics,
    fluid_on_eyes: &FluidOnEyes,
<<<<<<< HEAD
    attributes: &Attributes,
=======
    active_effects: &ActiveEffects,
>>>>>>> 6930966a
) -> BestToolResult {
    let hotbar_slots = &menu.slots()[menu.hotbar_slots_range()];

    let mut best_speed = 0.;
    let mut best_slot = None;

    let block = Box::<dyn BlockTrait>::from(block);
    let registry_block = block.as_registry_block();

    if matches!(
        registry_block,
        azalea_registry::Block::Water | azalea_registry::Block::Lava
    ) {
        // can't mine fluids
        return BestToolResult {
            index: 0,
            percentage_per_tick: 0.,
        };
    }

    // find the first slot that has an item without durability
    for (i, item_slot) in hotbar_slots.iter().enumerate() {
        let this_item_speed;
        match item_slot {
            ItemStack::Empty => {
                this_item_speed = Some(azalea_entity::mining::get_mine_progress(
                    block.as_ref(),
                    azalea_registry::Item::Air,
                    fluid_on_eyes,
                    physics,
<<<<<<< HEAD
                    attributes,
=======
                    active_effects,
>>>>>>> 6930966a
                ));
            }
            ItemStack::Present(item_stack) => {
                // lazy way to avoid checking durability since azalea doesn't have durability
                // data yet
                if !item_stack.component_patch.has::<components::Damage>() {
                    this_item_speed = Some(azalea_entity::mining::get_mine_progress(
                        block.as_ref(),
                        item_stack.kind,
                        fluid_on_eyes,
                        physics,
<<<<<<< HEAD
                        attributes,
=======
                        active_effects,
>>>>>>> 6930966a
                    ));
                } else {
                    this_item_speed = None;
                }
            }
        }
        if let Some(this_item_speed) = this_item_speed
            && this_item_speed > best_speed
        {
            best_slot = Some(i);
            best_speed = this_item_speed;
        }
    }

    // now check every item
    for (i, item_slot) in hotbar_slots.iter().enumerate() {
        if let ItemStack::Present(item_slot) = item_slot {
            let this_item_speed = azalea_entity::mining::get_mine_progress(
                block.as_ref(),
                item_slot.kind,
                fluid_on_eyes,
                physics,
<<<<<<< HEAD
                attributes,
=======
                active_effects,
>>>>>>> 6930966a
            );
            if this_item_speed > best_speed {
                best_slot = Some(i);
                best_speed = this_item_speed;
            }
        }
    }

    BestToolResult {
        index: best_slot.unwrap_or(0),
        percentage_per_tick: best_speed,
    }
}<|MERGE_RESOLUTION|>--- conflicted
+++ resolved
@@ -1,11 +1,7 @@
 use azalea_block::{BlockState, BlockTrait, fluid_state::FluidKind};
 use azalea_client::Client;
 use azalea_core::position::BlockPos;
-<<<<<<< HEAD
-use azalea_entity::{Attributes, FluidOnEyes, Physics, inventory::Inventory};
-=======
 use azalea_entity::{ActiveEffects, FluidOnEyes, Physics};
->>>>>>> 6930966a
 use azalea_inventory::{ItemStack, Menu, components};
 use azalea_registry::EntityKind;
 
@@ -24,24 +20,22 @@
 
 impl AutoToolClientExt for Client {
     fn best_tool_in_hotbar_for_block(&self, block: BlockState) -> BestToolResult {
-<<<<<<< HEAD
-        self.query_self::<(&Inventory, &Physics, &FluidOnEyes, &Attributes), _>(
-            |(inventory, physics, fluid_on_eyes, attributes)| {
-=======
-        self.query_self::<(&Inventory, &Physics, &FluidOnEyes, &ActiveEffects), _>(
-            |(inventory, physics, fluid_on_eyes, active_effects)| {
->>>>>>> 6930966a
+        self.query_self::<(
+            &Inventory,
+            &Physics,
+            &FluidOnEyes,
+            &Attributes,
+            &ActiveEffects,
+        ), _>(
+            |(inventory, physics, fluid_on_eyes, attributes, active_effects)| {
                 let menu = &inventory.inventory_menu;
                 accurate_best_tool_in_hotbar_for_block(
                     block,
                     menu,
                     physics,
                     fluid_on_eyes,
-<<<<<<< HEAD
                     attributes,
-=======
                     active_effects,
->>>>>>> 6930966a
                 )
             },
         )
@@ -74,11 +68,8 @@
         menu,
         &physics,
         &FluidOnEyes::new(FluidKind::Empty),
-<<<<<<< HEAD
         &Attributes::new(EntityKind::Player),
-=======
         &inactive_effects,
->>>>>>> 6930966a
     )
 }
 
@@ -87,11 +78,8 @@
     menu: &Menu,
     physics: &Physics,
     fluid_on_eyes: &FluidOnEyes,
-<<<<<<< HEAD
     attributes: &Attributes,
-=======
     active_effects: &ActiveEffects,
->>>>>>> 6930966a
 ) -> BestToolResult {
     let hotbar_slots = &menu.slots()[menu.hotbar_slots_range()];
 
@@ -122,11 +110,8 @@
                     azalea_registry::Item::Air,
                     fluid_on_eyes,
                     physics,
-<<<<<<< HEAD
                     attributes,
-=======
                     active_effects,
->>>>>>> 6930966a
                 ));
             }
             ItemStack::Present(item_stack) => {
@@ -138,11 +123,8 @@
                         item_stack.kind,
                         fluid_on_eyes,
                         physics,
-<<<<<<< HEAD
                         attributes,
-=======
                         active_effects,
->>>>>>> 6930966a
                     ));
                 } else {
                     this_item_speed = None;
@@ -165,11 +147,8 @@
                 item_slot.kind,
                 fluid_on_eyes,
                 physics,
-<<<<<<< HEAD
                 attributes,
-=======
                 active_effects,
->>>>>>> 6930966a
             );
             if this_item_speed > best_speed {
                 best_slot = Some(i);
