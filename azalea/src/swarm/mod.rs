--- conflicted
+++ resolved
@@ -751,7 +751,6 @@
             account.username
         );
 
-<<<<<<< HEAD
         let mut address = self.address.read().clone();
         if let Some(custom_server_addr) = join_opts.custom_server_addr.clone() {
             address.server = custom_server_addr;
@@ -759,34 +758,19 @@
         if let Some(custom_socket_addr) = join_opts.custom_socket_addr.clone() {
             address.socket = custom_socket_addr;
         }
-        let proxy = join_opts.proxy.clone();
-=======
-        let address = join_opts
-            .custom_address
-            .clone()
-            .unwrap_or_else(|| self.address.read().clone());
-        let resolved_address = join_opts
-            .custom_resolved_address
-            .unwrap_or_else(|| *self.resolved_address.read());
         let server_proxy = join_opts.server_proxy.clone();
         let sessionserver_proxy = join_opts.sessionserver_proxy.clone();
->>>>>>> 7f761df3
 
         let (tx, rx) = mpsc::unbounded_channel();
 
         let client = Client::start_client(StartClientOpts {
             ecs_lock: self.ecs_lock.clone(),
             account: account.clone(),
-<<<<<<< HEAD
-            connect_opts: ConnectOpts { address, proxy },
-=======
             connect_opts: ConnectOpts {
                 address,
-                resolved_address,
                 server_proxy,
                 sessionserver_proxy,
             },
->>>>>>> 7f761df3
             event_sender: Some(tx),
         })
         .await;
