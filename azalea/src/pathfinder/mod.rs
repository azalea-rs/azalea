--- conflicted
+++ resolved
@@ -77,13 +77,8 @@
             let world = self.world.read();
             for possible_move in possible_moves.iter() {
                 edges.push(Edge {
-<<<<<<< HEAD
-                    target: possible_move.next_node(&node),
+                    target: possible_move.next_node(node),
                     cost: possible_move.cost(&world, node),
-=======
-                    target: possible_move.next_node(node),
-                    cost: possible_move.cost(&dimension, node),
->>>>>>> b9da6f74
                 });
             }
             edges
