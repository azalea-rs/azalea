--- conflicted
+++ resolved
@@ -15,30 +15,14 @@
 }
 
 pub trait BotTrait {
-<<<<<<< HEAD
-    fn jump(&self);
-=======
     fn jump(&mut self);
->>>>>>> 6eee543a
     fn look_at(&mut self, pos: &Vec3);
 }
 
 impl BotTrait for azalea_client::Client {
     /// Queue a jump for the next tick.
-<<<<<<< HEAD
-    fn jump(&self) {
-        {
-            let player_entity_id = self.player.read().entity_id;
-            let mut dimension_lock = self.dimension.write();
-            let mut player_entity = dimension_lock
-                .entity_mut(player_entity_id)
-                .expect("Player must exist");
-            player_entity.jumping = true;
-        }
-=======
     fn jump(&mut self) {
         self.set_jumping(true);
->>>>>>> 6eee543a
         let state = self.plugins.get::<Plugin>().unwrap().state.clone();
         *state.jumping_once.lock() = true;
     }
