[package]
description = "A framework for creating Minecraft bots."
edition = "2021"
license = "MIT"
name = "azalea"
repository = "https://github.com/mat-1/azalea/tree/main/azalea"
version = "0.3.0"

# See more keys and their definitions at https://doc.rust-lang.org/cargo/reference/manifest.html

[dependencies]
anyhow = "^1.0.65"
async-trait = "^0.1.57"
azalea-client = {version = "0.3.0", path = "../azalea-client"}
azalea-protocol = {version = "0.3.0", path = "../azalea-protocol"}
parking_lot = "^0.12.1"
<<<<<<< HEAD
thiserror = "1.0.37"
tokio = "^1.21.1"
=======
thiserror = "^1.0.37"
tokio = "^1.21.2"
>>>>>>> fa57d036

[dev-dependencies]
anyhow = "^1.0.65"
env_logger = "^0.9.1"
tokio = "^1.21.2"<|MERGE_RESOLUTION|>--- conflicted
+++ resolved
@@ -14,13 +14,8 @@
 azalea-client = {version = "0.3.0", path = "../azalea-client"}
 azalea-protocol = {version = "0.3.0", path = "../azalea-protocol"}
 parking_lot = "^0.12.1"
-<<<<<<< HEAD
-thiserror = "1.0.37"
-tokio = "^1.21.1"
-=======
 thiserror = "^1.0.37"
 tokio = "^1.21.2"
->>>>>>> fa57d036
 
 [dev-dependencies]
 anyhow = "^1.0.65"
