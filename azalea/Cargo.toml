--- conflicted
+++ resolved
@@ -1,58 +1,16 @@
 [package]
 name = "azalea"
-<<<<<<< HEAD
 description = "A framework for creating Minecraft bots."
 version = { workspace = true }
 edition = { workspace = true }
 license = { workspace = true }
 repository = { workspace = true }
-=======
-repository = "https://github.com/azalea-rs/azalea/tree/main/azalea"
-version = "0.10.3+mc1.21.3"
->>>>>>> f364ad6b
 
 [package.metadata.release]
 pre-release-replacements = [
     { file = "README.md", search = "`azalea = \"[a-z0-9\\.-]+\"`", replace = "`azalea = \"{{version}}\"`" },
 ]
 
-<<<<<<< HEAD
-[dev-dependencies]
-bevy_log = { workspace = true }
-criterion = { workspace = true }
-rand = { workspace = true }
-
-[dependencies]
-anyhow = { workspace = true }
-azalea-auth = { path = "../azalea-auth", version = "0.10.0" }
-azalea-block = { path = "../azalea-block", version = "0.10.0" }
-azalea-brigadier = { path = "../azalea-brigadier", version = "0.10.0" }
-azalea-buf = { path = "../azalea-buf", version = "0.10.0" }
-azalea-chat = { path = "../azalea-chat" }
-azalea-client = { path = "../azalea-client", version = "0.10.0", default-features = false }
-azalea-core = { path = "../azalea-core", version = "0.10.0" }
-azalea-entity = { path = "../azalea-entity", version = "0.10.0" }
-azalea-inventory = { path = "../azalea-inventory", version = "0.10.0" }
-azalea-physics = { path = "../azalea-physics", version = "0.10.0" }
-azalea-protocol = { path = "../azalea-protocol", version = "0.10.0" }
-azalea-registry = { path = "../azalea-registry", version = "0.10.0" }
-azalea-world = { path = "../azalea-world", version = "0.10.0" }
-bevy_app = { workspace = true }
-bevy_ecs = { workspace = true, features = ["multi_threaded"] }
-bevy_tasks = { workspace = true, features = ["multi_threaded"] }
-derive_more = { workspace = true, features = ["deref", "deref_mut"] }
-futures = { workspace = true }
-futures-lite = { workspace = true }
-nohash-hasher = { workspace = true }
-num-traits = { workspace = true }
-parking_lot = { workspace = true, features = ["deadlock_detection"] }
-priority-queue = "2.1.1"
-rustc-hash = { workspace = true }
-thiserror = { workspace = true }
-tokio = { workspace = true }
-tracing = { workspace = true }
-uuid = { workspace = true }
-=======
 [dependencies]
 anyhow = { workspace = true }
 #async-trait = { workspace = true }
@@ -72,7 +30,7 @@
 bevy_app = { workspace = true }
 bevy_ecs = { workspace = true }
 bevy_log = { workspace = true }
-bevy_tasks = { workspace = true, features = ["multi-threaded"] }
+bevy_tasks = { workspace = true, features = ["multi_threaded"] }
 #bevy_time = { workspace = true }
 derive_more = { workspace = true, features = ["deref", "deref_mut"] }
 futures = { workspace = true }
@@ -91,7 +49,6 @@
 [dev-dependencies]
 criterion = { workspace = true }
 rand = { workspace = true }
->>>>>>> f364ad6b
 
 [features]
 default = ["log", "serde"]
