--- conflicted
+++ resolved
@@ -28,12 +28,9 @@
 - Add `Client::open_container_at_with_timeout_ticks`, and `Client::open_container_at` now times out after 5 seconds.
 - Rename `ResourceLocation` to `Identifier` to match Minecraft's new internal naming.
 - Rename `azalea_protocol::resolver` to `resolve` and `ResolverError` to `ResolveError`.
-<<<<<<< HEAD
-- Mojang's sessionserver is now requested using the SOCKS5 proxy given in `JoinOpts::proxy`.
-=======
 - Refactor `RegistryHolder` to pre-deserialize some registries.
 - The handler function is now automatically single-threaded, making `#[tokio::main(flavor = "current_thread")]` unnecessary.
->>>>>>> ff1e28f8
+- Mojang's sessionserver is now requested using the SOCKS5 proxy given in `JoinOpts::proxy`.
 
 ### Fixed
 
