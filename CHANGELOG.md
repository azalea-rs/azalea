--- conflicted
+++ resolved
@@ -22,12 +22,9 @@
 - Rename `SendPacketEvent` to `SendGamePacketEvent` and `PingEvent` to `GamePingEvent`.
 - Swap the order of the type parameters in entity filtering functions so query is first, then filter.
 - Add optional `timeout_ticks` field to `Client::open_container_at`.
-<<<<<<< HEAD
 - Moved `azalea_client::inventory::Inventory` to `azalea_entity::inventory::Inventory`.
-=======
 - Rename `ResourceLocation` to `Identifier` to match Minecraft's new internal naming.
 - Rename `azalea_protocol::resolver` to `resolve` and `ResolverError` to `ResolveError`.
->>>>>>> 6930966a
 
 ### Fixed
 
