# Changelog

All notable changes to Azalea will be documented in this file.

The format is based on [Keep a Changelog](https://keepachangelog.com/en/1.1.0/).
Due to the large scope of Azalea and the fact that almost every Minecraft version
is breaking anyways, semantic versioning is not followed.

## [Unreleased]

### Added

- Add `Client::query_entity` and `try_query_entity` to complement `query_self`.
- Add `Client::entity_interact` and `EntityInteractEvent` to interact with entities without checking that they're in the crosshair.

### Changed

- Update to Minecraft 1.21.10. (help from @eihqnh)
- Update to Bevy 0.17.
- `Client::query`, `map_component`, and `map_get_component` were replaced by `Client::query_self`.
- Rename `SendPacketEvent` to `SendGamePacketEvent` and `PingEvent` to `GamePingEvent`.
- Swap the order of the type parameters in entity filtering functions so query is first, then filter.
- Add optional `timeout_ticks` field to `Client::open_container_at`.

### Fixed

- The wrong path was temporarily executed if we received a `GotoEvent` while the path that's being executed was more than 50 nodes long.
- The pathfinder can now jump from dirt path and farmland blocks correctly.
- Don't panic when receiving an unexpected `PathFoundEvent`. (@Hiradpi)
- The pathfinder sometimes got stuck when going up stairs that are facing the wrong direction.
- ReachBlockPosGoal had the wrong cost when the destination is surrounded in blocks.
- Some parkour movements had the wrong costs.
- The pathfinder no longer spins when descending more than one block.
- The pathfinder now avoids slipping off when the last block of the path is on ice.
- The 'with' field in formatted text didn't correctly support mixed types. (@Tert0)
- The WritableBookContent and ResolvableProfile data components had the wrong protocol implementations.

## [0.14.0+mc1.21.8] - 2025-09-28

### Added

- Sneaking/crouching.
- `HitResult` now contains the entity that's being looked at.
- A `QueuedServerBlockUpdates` component that keeps track of block updates per `Update`.
- Local clients now have a `TicksConnected` component. (@Kumpelinus)
- There is now a `azalea_inventory::default_components::get_default_component` function to get the default value of a component for a registry item.
- `ItemStack` now has a `get_component` function that supports default components.
- `Client::nearest_entity_by`.
- Blocks now have functions for getting property keys and values as strings. (@urisinger)
- `BitSet::len`, `BitSet::get`, `BitSet::iter_ones`.
- All packets are now `PartialEq`.
- The `fallback` field was implemented for chat messages. (@Tert0)
- Interactive auth now appends `?otc={code}` to the login URL to skip having to manually paste the auth code.

### Changed

- Update to Minecraft 1.21.8.
- Renamed `azalea_entity::EntityKind` to `EntityKindComponent` to disambiguate with `azalea_registry::EntityKind`.
- Moved functions and types related to hit results from `azalea::interact` to `azalea::interact::pick`.
- `Client::attack` now takes `Entity` instead of `MinecraftEntityId`.
- `ItemStackData::components` was renamed to `component_patch`.
- The fields in `LookDirection` have been replaced with getters.
- Renamed `Client::entity_by` to `any_entity_by`, and `Client::entities_by` to `nearest_entities_by`.
- `EyeHeight` was moved into `EntityDimensions`, and `EntityDimensions` is now its own component.
- Replaced `start_goto_without_mining` with `start_goto_with_opts`.
- Rename `send_chat_packet` / `send_command_packet` to `write_chat_packet` / `write_command_packet` (for consistency with `write_packet`).
- Split `ClientInformation` handling out of `BrandPlugin` to `ClientInformationPlugin`.
- `ClientBuilder::start` and `SwarmBuilder::start` now return a `Result<AppExit>` instead of `Result<!>`.
<<<<<<< HEAD
- Moved `azalea_client::inventory::Inventory` to `azalea_entity::inventory::Inventory`.
=======
- `ClientsideCloseContainerEvent`, `MenuOpenedEvent`, and `CloseContainerEvent` are now triggers instead of events.
- `Client::chat` now takes anything with `impl Into<String>`.
- Some types related Azalea's bot plugin were moved to `azalea::bot::*`.
- `AABB` was renamed to `Aabb` to follow Rust naming guidelines.
>>>>>>> 5bc61861

### Fixed

- Fix packet order for loading (`PlayerLoaded`/`MovePlayerPos`), sprinting (`PlayerInput`/`PlayerCommand`), and `CarriedItem`.
- Clients no longer send invalid look directions if the server teleports us with one.
- Look directions are now rounded based on the default Minecraft sensitivity, which may help avoid flagging anticheats.
- Movement code was updated with the changes from 1.21.5, so it no longer flags Grim.
- Clients can no longer sprint if their food level is too low.
- `azalea-chat` now handles arrays of integers in the `with` field. (@qwqawawow)
- `azalea-chat` no longer incorrectly persists styles of components in the "extra" field.
- `dark_red` was way too dark red.
- Inventories now use the correct max stack sizes.
- Clients now send the correct data component checksums when interacting with items.
- Fix parsing some metadata fields of Display entities.
- Mining blocks in creative mode now works. (@eihqnh)
- Improved matchers on the `ChatPacket` functions to work on more servers. (@ShayBox)
- Bevy's `AppExit` Event is now handled by Azalea's ECS runner.
- Pathfinding now works over farmland blocks.
- There is no longer a panic when the account token is automatically refreshed.
- Fix `is_valid_id` on registries incorrectly returning true for values equal to the length.
- Fix outdated implementation for the `ClientboundMerchantOffers` packet.
- Fix compilation with new dependency versions. (@ShayBox)

## [0.13.0+mc1.21.5] - 2025-06-15

### Added

- This changelog. To see changes before this update, look at the git commits.
- azalea and azalea-client now have a `packet-event` feature, which can be disabled for efficiency if you're not using `Event::Packet`.
- `StartJoinServerEvent` can now be used to join servers exclusively from the ECS without a Tokio runtime.
- Add `FormattedText::to_html` and `FormattedText::to_custom_format`. (@Kumpelinus)
- Non-standard legacy hex colors like `§#ff0000` are now supported in azalea-chat.
- Chat signing.
- Add auto-reconnecting which is enabled by default.
- `ClientBuilder` and `SwarmBuilder` are now Send.
- Add `Client::start_use_item`.
- The pathfinder no longer avoids slabs, stairs, and dirt path blocks.
- The pathfinder now immediately recalculates if blocks are placed in its path.
- Bots that use custom pathfinder moves can now keep arbitrary persistent state by using the `CustomPathfinderState` component and `PathfinderCtx::custom_state`.
- The reach distance for the pathfinder `ReachBlockPosGoal` is now configurable. (@x-osc)
- There is now a `retry_on_no_path` option in `GotoEvent` that can be set to false to make the pathfinder give up if no path could be found.
- azalea-brigadier now supports suggestions, command contexts, result consumers, and returning errors with `ArgumentBuilder::executes_result`.
- Proper support for getting biomes at coordinates.
- Add a new `Client::entities_by` which sorts entities that match a criteria by their distance to the client.
- New client event `Event::ReceiveChunk`.
- Several new functions for interacting with inventories (`Client::get_inventory`, `get_held_item`, `ContainerHandleRef::left_click`, `shift_click`, `right_click`, `slots`).
- Add `Client::mine_with_auto_tool`.
- Add `Client::set_selected_hotbar_slot` and `Client::selected_hotbar_slot`.
- Add `Client::attack_cooldown_remaining_ticks` to complement `has_attack_cooldown`.
- Add `BlockPos::length`, `distance_to`, and `center_bottom`.

### Changed

- `Client::goto` is now async and completes when the client reaches its destination. `Client::start_goto` should be used if the old behavior is desired.
- The `BlockState::id` field is now private, use `.id()` instead.
- Update to [Bevy 0.16](https://bevyengine.org/news/bevy-0-16/).
- Rename `InstanceContainer::insert` to `get_or_insert`.
- Replace `BlockInteractEvent` with the more general-purpose `StartUseItemEvent`.
- Replace `wait_one_tick` and `wait_one_update` with `wait_ticks` and `wait_updates`.
- Functions that took `&Vec3` or `&BlockPos` as arguments now only take them as owned types.
- Rename `azalea_block::Block` to `BlockTrait` to disambiguate with `azalea_registry::Block`.
- `GotoEvent` is now non-enhaustive and should instead be constructed by calling its methods.

### Fixed

- Clients now validate incoming packets using the correct `MAXIMUM_UNCOMPRESSED_LENGTH` value.
- Several protocol fixes, including for `ClientboundSetPlayerTeam` and a few data components.
- No more chunk errors when the client joins another world with the same name but different height.
- Update the `InstanceName` component correctly when we receive a respawn or second login packet.
- azalea-chat now handles legacy color codes correctly when parsing from NBT.
- Send the correct UUID to servers in `ClientboundHello` when we're joining in offline-mode.
- Block shapes and some properties were using data from `1.20.3-pre4` due to using an old data generator (Pixlyzer), which has now been replaced with the data generator from [Pumpkin](https://github.com/Pumpkin-MC/Extractor).
- When patching the path, don't replace the move we're currently executing.
- The correct sequence number is now sent when interacting with blocks.
- Mining is now generally more reliable and doesn't flag Grim.
- Ghost blocks are now handled correctly due to implementing `ClientboundBlockChangedAck`.
- Player eye height was wrong due to being calculated from height instead of being a special case (was 1.53, should've been 1.62).
- The player inventory is now correctly updated when we close a container.
- Inventory interactions are now predicted on the client-side again, and the remaining click operations were implemented.
- `Client::open_container_at` now waits up to 10 ticks for the block to exist if you try to click air.
- Wrong physics collision code resulted in `HitResult` sometimes containing the wrong coordinates and `inside` value.
- Fix the client being unresponsive for a few seconds after joining due to not sending `ServerboundPlayerLoaded`.
- Fix panic when a client received `ClientboundAddEntity` and `ClientboundStartConfiguration` at the same time.
- Fix panic due to `ClientInformation` being inserted too late.
- `ClientboundTeleportEntity` did not handle relative teleports correctly.
- Pathfinder now gets stuck in water less by automatically trying to jump if it's in water.<|MERGE_RESOLUTION|>--- conflicted
+++ resolved
@@ -21,6 +21,7 @@
 - Rename `SendPacketEvent` to `SendGamePacketEvent` and `PingEvent` to `GamePingEvent`.
 - Swap the order of the type parameters in entity filtering functions so query is first, then filter.
 - Add optional `timeout_ticks` field to `Client::open_container_at`.
+- Moved `azalea_client::inventory::Inventory` to `azalea_entity::inventory::Inventory`.
 
 ### Fixed
 
@@ -66,14 +67,10 @@
 - Rename `send_chat_packet` / `send_command_packet` to `write_chat_packet` / `write_command_packet` (for consistency with `write_packet`).
 - Split `ClientInformation` handling out of `BrandPlugin` to `ClientInformationPlugin`.
 - `ClientBuilder::start` and `SwarmBuilder::start` now return a `Result<AppExit>` instead of `Result<!>`.
-<<<<<<< HEAD
-- Moved `azalea_client::inventory::Inventory` to `azalea_entity::inventory::Inventory`.
-=======
 - `ClientsideCloseContainerEvent`, `MenuOpenedEvent`, and `CloseContainerEvent` are now triggers instead of events.
 - `Client::chat` now takes anything with `impl Into<String>`.
 - Some types related Azalea's bot plugin were moved to `azalea::bot::*`.
 - `AABB` was renamed to `Aabb` to follow Rust naming guidelines.
->>>>>>> 5bc61861
 
 ### Fixed
 
