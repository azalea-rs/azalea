# Changelog

All notable changes to Azalea will be documented in this file.

The format is based on [Keep a Changelog](https://keepachangelog.com/en/1.1.0/).
Due to the large scope of Azalea and the fact that almost every Minecraft version
is breaking anyways, semantic versioning is not followed.

## [Unreleased]

### Added

- Add `Client::query_entity` and `try_query_entity` to complement `query_self`.
- Add `Client::entity_interact` and `EntityInteractEvent` to interact with entities without checking that they're in the crosshair.
- Allow disabling dependencies related to Microsoft auth with the `online-mode` cargo feature.
- Implement mob effects, including jump boost, haste, conduit power, and mining fatigue. (@ShayBox)
- Support for the efficiency enchantment.
- Support for items with attribute modifiers.

### Changed

- Update to Minecraft 1.21.11. (with help from @eihqnh)
- Update to Bevy 0.17.
- `Client::query`, `map_component`, and `map_get_component` were replaced by `Client::query_self`.
- Rename `SendPacketEvent` to `SendGamePacketEvent` and `PingEvent` to `GamePingEvent`.
- Swap the order of the type parameters in entity filtering functions so query is first, then filter.
- Moved `azalea_client::inventory::Inventory` to `azalea_entity::inventory::Inventory`.
- Add `Client::open_container_at_with_timeout_ticks`, and `Client::open_container_at` now times out after 5 seconds.
- Rename `ResourceLocation` to `Identifier` to match Minecraft's new internal naming.
- Refactor `RegistryHolder` to pre-deserialize some registries.
- The handler function is now automatically single-threaded, making `#[tokio::main(flavor = "current_thread")]` unnecessary.
<<<<<<< HEAD
- Improve APIs related to resolving server addresses.
=======
- Mojang's sessionserver is now requested using the SOCKS5 proxy given in `JoinOpts::proxy`.
- Refactor `azalea-registry`. Notably, `Item` and `Block` are now named `ItemKind` and `BlockKind`.
>>>>>>> 7f761df3

### Fixed

- The wrong path was temporarily executed if we received a `GotoEvent` while the path that's being executed was more than 50 nodes long.
- The pathfinder can now jump from dirt path and farmland blocks correctly.
- Don't panic when receiving an unexpected `PathFoundEvent`. (@Hiradpi)
- The pathfinder sometimes got stuck when going up stairs that are facing the wrong direction.
- ReachBlockPosGoal had the wrong cost when the destination is surrounded in blocks.
- Some parkour movements had the wrong costs.
- The pathfinder no longer spins when descending more than one block.
- The pathfinder now avoids slipping off when the last block of the path is on ice.
- Don't panic when the `LocalPlayerEvents` component is missing. (@suprohub)
- The 'with' field in formatted text didn't correctly support mixed types. (@Tert0)
- The WritableBookContent and ResolvableProfile data components had the wrong protocol implementations.
- Resolving server addresses shouldn't be recursive.

## [0.14.0+mc1.21.8] - 2025-09-28

### Added

- Sneaking/crouching.
- `HitResult` now contains the entity that's being looked at.
- A `QueuedServerBlockUpdates` component that keeps track of block updates per `Update`.
- Local clients now have a `TicksConnected` component. (@Kumpelinus)
- There is now a `azalea_inventory::default_components::get_default_component` function to get the default value of a component for a registry item.
- `ItemStack` now has a `get_component` function that supports default components.
- `Client::nearest_entity_by`.
- Blocks now have functions for getting property keys and values as strings. (@urisinger)
- `BitSet::len`, `BitSet::get`, `BitSet::iter_ones`.
- All packets are now `PartialEq`.
- The `fallback` field was implemented for chat messages. (@Tert0)
- Interactive auth now appends `?otc={code}` to the login URL to skip having to manually paste the auth code.

### Changed

- Update to Minecraft 1.21.8.
- Renamed `azalea_entity::EntityKind` to `EntityKindComponent` to disambiguate with `azalea_registry::EntityKind`.
- Moved functions and types related to hit results from `azalea::interact` to `azalea::interact::pick`.
- `Client::attack` now takes `Entity` instead of `MinecraftEntityId`.
- `ItemStackData::components` was renamed to `component_patch`.
- The fields in `LookDirection` have been replaced with getters.
- Renamed `Client::entity_by` to `any_entity_by`, and `Client::entities_by` to `nearest_entities_by`.
- `EyeHeight` was moved into `EntityDimensions`, and `EntityDimensions` is now its own component.
- Replaced `start_goto_without_mining` with `start_goto_with_opts`.
- Rename `send_chat_packet` / `send_command_packet` to `write_chat_packet` / `write_command_packet` (for consistency with `write_packet`).
- Split `ClientInformation` handling out of `BrandPlugin` to `ClientInformationPlugin`.
- `ClientBuilder::start` and `SwarmBuilder::start` now return a `Result<AppExit>` instead of `Result<!>`.
- `ClientsideCloseContainerEvent`, `MenuOpenedEvent`, and `CloseContainerEvent` are now triggers instead of events.
- `Client::chat` now takes anything with `impl Into<String>`.
- Some types related Azalea's bot plugin were moved to `azalea::bot::*`.
- `AABB` was renamed to `Aabb` to follow Rust naming guidelines.

### Fixed

- Fix packet order for loading (`PlayerLoaded`/`MovePlayerPos`), sprinting (`PlayerInput`/`PlayerCommand`), and `CarriedItem`.
- Clients no longer send invalid look directions if the server teleports us with one.
- Look directions are now rounded based on the default Minecraft sensitivity, which may help avoid flagging anticheats.
- Movement code was updated with the changes from 1.21.5, so it no longer flags Grim.
- Clients can no longer sprint if their food level is too low.
- `azalea-chat` now handles arrays of integers in the `with` field. (@qwqawawow)
- `azalea-chat` no longer incorrectly persists styles of components in the "extra" field.
- `dark_red` was way too dark red.
- Inventories now use the correct max stack sizes.
- Clients now send the correct data component checksums when interacting with items.
- Fix parsing some metadata fields of Display entities.
- Mining blocks in creative mode now works. (@eihqnh)
- Improved matchers on the `ChatPacket` functions to work on more servers. (@ShayBox)
- Bevy's `AppExit` Event is now handled by Azalea's ECS runner.
- Pathfinding now works over farmland blocks.
- There is no longer a panic when the account token is automatically refreshed.
- Fix `is_valid_id` on registries incorrectly returning true for values equal to the length.
- Fix outdated implementation for the `ClientboundMerchantOffers` packet.
- Fix compilation with new dependency versions. (@ShayBox)

## [0.13.0+mc1.21.5] - 2025-06-15

### Added

- This changelog. To see changes before this update, look at the git commits.
- azalea and azalea-client now have a `packet-event` feature, which can be disabled for efficiency if you're not using `Event::Packet`.
- `StartJoinServerEvent` can now be used to join servers exclusively from the ECS without a Tokio runtime.
- Add `FormattedText::to_html` and `FormattedText::to_custom_format`. (@Kumpelinus)
- Non-standard legacy hex colors like `§#ff0000` are now supported in azalea-chat.
- Chat signing.
- Add auto-reconnecting which is enabled by default.
- `ClientBuilder` and `SwarmBuilder` are now Send.
- Add `Client::start_use_item`.
- The pathfinder no longer avoids slabs, stairs, and dirt path blocks.
- The pathfinder now immediately recalculates if blocks are placed in its path.
- Bots that use custom pathfinder moves can now keep arbitrary persistent state by using the `CustomPathfinderState` component and `PathfinderCtx::custom_state`.
- The reach distance for the pathfinder `ReachBlockPosGoal` is now configurable. (@x-osc)
- There is now a `retry_on_no_path` option in `GotoEvent` that can be set to false to make the pathfinder give up if no path could be found.
- azalea-brigadier now supports suggestions, command contexts, result consumers, and returning errors with `ArgumentBuilder::executes_result`.
- Proper support for getting biomes at coordinates.
- Add a new `Client::entities_by` which sorts entities that match a criteria by their distance to the client.
- New client event `Event::ReceiveChunk`.
- Several new functions for interacting with inventories (`Client::get_inventory`, `get_held_item`, `ContainerHandleRef::left_click`, `shift_click`, `right_click`, `slots`).
- Add `Client::mine_with_auto_tool`.
- Add `Client::set_selected_hotbar_slot` and `Client::selected_hotbar_slot`.
- Add `Client::attack_cooldown_remaining_ticks` to complement `has_attack_cooldown`.
- Add `BlockPos::length`, `distance_to`, and `center_bottom`.

### Changed

- `Client::goto` is now async and completes when the client reaches its destination. `Client::start_goto` should be used if the old behavior is desired.
- The `BlockState::id` field is now private, use `.id()` instead.
- Update to [Bevy 0.16](https://bevyengine.org/news/bevy-0-16/).
- Rename `InstanceContainer::insert` to `get_or_insert`.
- Replace `BlockInteractEvent` with the more general-purpose `StartUseItemEvent`.
- Replace `wait_one_tick` and `wait_one_update` with `wait_ticks` and `wait_updates`.
- Functions that took `&Vec3` or `&BlockPos` as arguments now only take them as owned types.
- Rename `azalea_block::Block` to `BlockTrait` to disambiguate with `azalea_registry::Block`.
- `GotoEvent` is now non-enhaustive and should instead be constructed by calling its methods.

### Fixed

- Clients now validate incoming packets using the correct `MAXIMUM_UNCOMPRESSED_LENGTH` value.
- Several protocol fixes, including for `ClientboundSetPlayerTeam` and a few data components.
- No more chunk errors when the client joins another world with the same name but different height.
- Update the `InstanceName` component correctly when we receive a respawn or second login packet.
- azalea-chat now handles legacy color codes correctly when parsing from NBT.
- Send the correct UUID to servers in `ClientboundHello` when we're joining in offline-mode.
- Block shapes and some properties were using data from `1.20.3-pre4` due to using an old data generator (Pixlyzer), which has now been replaced with the data generator from [Pumpkin](https://github.com/Pumpkin-MC/Extractor).
- When patching the path, don't replace the move we're currently executing.
- The correct sequence number is now sent when interacting with blocks.
- Mining is now generally more reliable and doesn't flag Grim.
- Ghost blocks are now handled correctly due to implementing `ClientboundBlockChangedAck`.
- Player eye height was wrong due to being calculated from height instead of being a special case (was 1.53, should've been 1.62).
- The player inventory is now correctly updated when we close a container.
- Inventory interactions are now predicted on the client-side again, and the remaining click operations were implemented.
- `Client::open_container_at` now waits up to 10 ticks for the block to exist if you try to click air.
- Wrong physics collision code resulted in `HitResult` sometimes containing the wrong coordinates and `inside` value.
- Fix the client being unresponsive for a few seconds after joining due to not sending `ServerboundPlayerLoaded`.
- Fix panic when a client received `ClientboundAddEntity` and `ClientboundStartConfiguration` at the same time.
- Fix panic due to `ClientInformation` being inserted too late.
- `ClientboundTeleportEntity` did not handle relative teleports correctly.
- Pathfinder now gets stuck in water less by automatically trying to jump if it's in water.<|MERGE_RESOLUTION|>--- conflicted
+++ resolved
@@ -29,12 +29,9 @@
 - Rename `ResourceLocation` to `Identifier` to match Minecraft's new internal naming.
 - Refactor `RegistryHolder` to pre-deserialize some registries.
 - The handler function is now automatically single-threaded, making `#[tokio::main(flavor = "current_thread")]` unnecessary.
-<<<<<<< HEAD
 - Improve APIs related to resolving server addresses.
-=======
 - Mojang's sessionserver is now requested using the SOCKS5 proxy given in `JoinOpts::proxy`.
 - Refactor `azalea-registry`. Notably, `Item` and `Block` are now named `ItemKind` and `BlockKind`.
->>>>>>> 7f761df3
 
 ### Fixed
 
