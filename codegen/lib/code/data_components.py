--- conflicted
+++ resolved
@@ -180,14 +180,10 @@
 use std::collections::HashMap;
 
 use azalea_chat::translatable_component::TranslatableComponent;
-<<<<<<< HEAD
 use azalea_core::attribute_modifier_operation::AttributeModifierOperation;
-use azalea_registry::{Attribute, Block, EntityKind, HolderSet, Item, MobEffect, SoundEvent};
-=======
 use azalea_registry::{
     Attribute, Block, DataRegistry, EntityKind, HolderSet, Item, MobEffect, SoundEvent,
 };
->>>>>>> 84cd2611
 use simdnbt::owned::NbtCompound;
 
 use crate::{
@@ -390,9 +386,9 @@
                 # create a struct based on the defaults
                 t = f"{target_rust_type} {{"
                 for k, v in python_value.items():
-                    if k == 'type':
+                    if k == "type":
                         # azalea's convention is to use "kind" instead of "type"
-                        k = 'kind'
+                        k = "kind"
 
                     # get the type of the fields
                     inner_type = enum_and_struct_fields.get(target_rust_type, {}).get(
@@ -422,17 +418,19 @@
                     [python_value], f"Vec<{holderset_type}>"
                 )
                 return f"HolderSet::Direct {{ contents: {main_vec} }}"
-            elif target_rust_type.startswith("azalea_registry::Holder<") or  target_rust_type.startswith("Holder<"):
+            elif target_rust_type.startswith(
+                "azalea_registry::Holder<"
+            ) or target_rust_type.startswith("Holder<"):
                 holder_type = target_rust_type.split("<", 1)[1].split(",", 1)[0]
                 inner_type = python_to_rust_value(python_value, holder_type)
                 return f"azalea_registry::Holder::Reference({inner_type})"
             elif target_rust_type == "Identifier":
                 # convert minecraft:air into Identifier::from_static("minecraft:air")
                 return f'"{python_value}".into()'
-            elif target_rust_type == 'DamageType':
+            elif target_rust_type == "DamageType":
                 # TODO: this is intentionally incorrect, see the comment in
                 # azalea-registry/src/data.rs to see how to fix this properly
-                return 'DamageType::Registry(azalea_registry::DamageKind::new_raw(0))'
+                return "DamageType::Registry(azalea_registry::DamageKind::new_raw(0))"
             else:
                 # enum variant
                 return f"{target_rust_type}::{lib.utils.to_camel_case(python_value.split(':')[-1])}"
