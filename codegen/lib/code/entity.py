--- conflicted
+++ resolved
@@ -8,42 +8,11 @@
 METADATA_RS_DIR = get_dir_location(
     '../azalea-world/src/entity/metadata.rs')
 
-<<<<<<< HEAD
-
-def generate_entity_metadata(burger_entity_data: dict, mappings: Mappings):
-    # TODO: auto generate this and use it for generating the EntityDataValue enum
-    metadata_types = [
-        {'name': 'Byte', 'type': 'u8'},
-        {'name': 'Int', 'type': 'i32', 'var': True},
-        {'name': 'Long', 'type': 'i64'},
-        {'name': 'Float', 'type': 'f32'},
-        {'name': 'String', 'type': 'String'},
-        {'name': 'FormattedText', 'type': 'FormattedText'},
-        {'name': 'OptionalFormattedText', 'type': 'Option<FormattedText>'},
-        {'name': 'ItemStack', 'type': 'ItemSlot'},
-        {'name': 'Boolean', 'type': 'bool'},
-        {'name': 'Rotations', 'type': 'Rotations'},
-        {'name': 'BlockPos', 'type': 'BlockPos'},
-        {'name': 'OptionalBlockPos', 'type': 'Option<BlockPos>'},
-        {'name': 'Direction', 'type': 'Direction'},
-        {'name': 'OptionalUuid', 'type': 'Option<Uuid>'},
-        {'name': 'BlockState', 'type': 'BlockState'},
-        {'name': 'CompoundTag', 'type': 'azalea_nbt::Tag'},
-        {'name': 'Particle', 'type': 'Particle'},
-        {'name': 'VillagerData', 'type': 'VillagerData'},
-        {'name': 'OptionalUnsignedInt', 'type': 'OptionalUnsignedInt'},
-        {'name': 'Pose', 'type': 'Pose'},
-        {'name': 'CatVariant', 'type': 'azalea_registry::CatVariant'},
-        {'name': 'FrogVariant', 'type': 'azalea_registry::FrogVariant'},
-        {'name': 'GlobalPos', 'type': 'GlobalPos'},
-        {'name': 'PaintingVariant', 'type': 'azalea_registry::PaintingVariant'}
-    ]
-=======
 DATA_RS_DIR = get_dir_location(
     '../azalea-world/src/entity/data.rs')
 
 def generate_metadata_names(burger_dataserializers: dict, mappings: Mappings):
-    serializer_names = [None] * len(burger_dataserializers)
+    serializer_names: list[Optional[str]] = [None] * len(burger_dataserializers)
     for burger_serializer in burger_dataserializers.values():
         print(burger_serializer)
 
@@ -124,7 +93,6 @@
         input()
     
     metadata_types = parse_metadata_types_from_code()
->>>>>>> 4865b772
 
     code = []
     code.append('''#![allow(clippy::single_match)]
@@ -137,12 +105,8 @@
     SnifferState, VillagerData
 };
 use azalea_chat::FormattedText;
-<<<<<<< HEAD
-use azalea_core::{BlockPos, Direction, Particle};
+use azalea_core::{BlockPos, Direction, Particle, Vec3};
 use azalea_inventory::ItemSlot;
-=======
-use azalea_core::{BlockPos, Direction, Particle, Slot, Vec3};
->>>>>>> 4865b772
 use bevy_ecs::{bundle::Bundle, component::Component};
 use derive_more::{Deref, DerefMut};
 use thiserror::Error;
